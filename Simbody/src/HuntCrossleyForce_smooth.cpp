/* -------------------------------------------------------------------------- *
 *                               Simbody(tm)                                  *
 * -------------------------------------------------------------------------- *
 * This is part of the SimTK biosimulation toolkit originating from           *
 * Simbios, the NIH National Center for Physics-Based Simulation of           *
 * Biological Structures at Stanford, funded under the NIH Roadmap for        *
 * Medical Research, grant U54 GM072970. See https://simtk.org/home/simbody.  *
 *                                                                            *
 * Portions copyright (c) 2008-12 Stanford University and the Authors.        *
 * Authors: Peter Eastman                                                     *
 * Contributors: Antoine Falisse, Gil Serrancoli                              *
 *                                                                            *
 * Licensed under the Apache License, Version 2.0 (the "License"); you may    *
 * not use this file except in compliance with the License. You may obtain a  *
 * copy of the License at http://www.apache.org/licenses/LICENSE-2.0.         *
 *                                                                            *
 * Unless required by applicable law or agreed to in writing, software        *
 * distributed under the License is distributed on an "AS IS" BASIS,          *
 * WITHOUT WARRANTIES OR CONDITIONS OF ANY KIND, either express or implied.   *
 * See the License for the specific language governing permissions and        *
 * limitations under the License.                                             *
 * -------------------------------------------------------------------------- */

#include "SimTKmath.h"

#include "simbody/internal/common.h"
#include "simbody/internal/GeneralContactSubsystem.h"
#include "simbody/internal/MobilizedBody.h"

#include "HuntCrossleyForceImpl_smooth.h"

namespace SimTK {

SimTK_INSERT_DERIVED_HANDLE_DEFINITIONS(HuntCrossleyForce_smooth,
    HuntCrossleyForceImpl_smooth, Force);

HuntCrossleyForce_smooth::HuntCrossleyForce_smooth
    (GeneralForceSubsystem& forces) :
    Force(new HuntCrossleyForceImpl_smooth(forces)) {
    updImpl().setForceSubsystem(forces, forces.adoptForce(*this));
}

HuntCrossleyForceImpl_smooth::HuntCrossleyForceImpl_smooth
    (GeneralForceSubsystem& subsystem) :
    subsystem(subsystem){
}

void HuntCrossleyForceImpl_smooth::realizeTopology(State& state) const {
    energyCacheIndex=state.allocateCacheEntry(subsystem.getMySubsystemIndex(),
        Stage::Dynamics, new Value<Real>());
}

void HuntCrossleyForce_smooth::setParameters
    (Real stiffness, Real dissipation, Real staticFriction,
    Real dynamicFriction, Real viscousFriction, Real transitionVelocity) {
    updImpl().setParameters(stiffness, dissipation, staticFriction,
        dynamicFriction, viscousFriction, transitionVelocity);
}

void HuntCrossleyForceImpl_smooth::setParameters
    (Real stiffness, Real dissipation,  Real staticFriction,
    Real dynamicFriction, Real viscousFriction, Real transitionVelocity) {
    updParameters() = Parameters(stiffness, dissipation, staticFriction,
        dynamicFriction, viscousFriction, transitionVelocity);
}

void HuntCrossleyForce_smooth::setStiffness(Real stiffness) {
    updImpl().parameters.stiffness = stiffness;
}

void HuntCrossleyForceImpl_smooth::setStiffness(Real stiffness) {
    parameters.stiffness = stiffness;
}

void HuntCrossleyForce_smooth::setDissipation(Real dissipation) {
    updImpl().parameters.dissipation = dissipation;
}

void HuntCrossleyForceImpl_smooth::setDissipation(Real dissipation) {
    parameters.dissipation = dissipation;
}

void HuntCrossleyForce_smooth::setStaticFriction(Real staticFriction) {
    updImpl().parameters.staticFriction = staticFriction;
}

void HuntCrossleyForceImpl_smooth::setStaticFriction(Real staticFriction) {
    parameters.staticFriction = staticFriction;
}

void HuntCrossleyForce_smooth::setDynamicFriction(Real dynamicFriction) {
    updImpl().parameters.dynamicFriction = dynamicFriction;
}

void HuntCrossleyForceImpl_smooth::setDynamicFriction(Real dynamicFriction) {
    parameters.dynamicFriction = dynamicFriction;
}

void HuntCrossleyForce_smooth::setViscousFriction(Real viscousFriction) {
    updImpl().parameters.viscousFriction = viscousFriction;
}

void HuntCrossleyForceImpl_smooth::setViscousFriction(Real viscousFriction) {
    parameters.viscousFriction = viscousFriction;
}

void HuntCrossleyForce_smooth::setTransitionVelocity(Real transitionVelocity) {
    updImpl().parameters.transitionVelocity = transitionVelocity;
}

void HuntCrossleyForceImpl_smooth::setTransitionVelocity
    (Real transitionVelocity) {
    parameters.transitionVelocity = transitionVelocity;
}

void HuntCrossleyForce_smooth::setContactPlane(Vec3 normal, Real offset) {
    updImpl().setContactPlane(normal, offset);
}

void HuntCrossleyForceImpl_smooth::setContactPlane(Vec3 normal, Real offset) {
    ContactPlane = Plane(normal, offset);
}

void HuntCrossleyForce_smooth::setContactSphere(MobilizedBody bodyInput) {
    updImpl().BodySphere = bodyInput;
}

void HuntCrossleyForceImpl_smooth::setContactSphere(MobilizedBody bodyInput) {
    BodySphere = bodyInput;
}

void HuntCrossleyForce_smooth::setLocContactSphere(Vec3 LocContactSphere) {
    updImpl().LocContactSphere = LocContactSphere;
}

void HuntCrossleyForceImpl_smooth::setLocContactSphere(Vec3 LocContactSphere) {
    LocContactSphere = LocContactSphere;
}

void HuntCrossleyForce_smooth::setRadiusContactSphere(Real radius) {
    updImpl().RadiusContactSphere = radius;
}

void HuntCrossleyForceImpl_smooth::setRadiusContactSphere(Real radius) {
    RadiusContactSphere = radius;
}

MobilizedBody HuntCrossleyForce_smooth::getBodySphere() {
    return updImpl().BodySphere;
}

MobilizedBody HuntCrossleyForceImpl_smooth::getBodySphere() {
    return BodySphere;
}

Vec3 HuntCrossleyForce_smooth::getLocContactSphere() {
    return updImpl().LocContactSphere;
}

Vec3 HuntCrossleyForceImpl_smooth::getLocContactSphere() {
    return LocContactSphere;
}

Real HuntCrossleyForce_smooth::setRadiusContactSphere() {
    return updImpl().RadiusContactSphere;
}

Real HuntCrossleyForceImpl_smooth::getRadiusContactSphere() {
    return RadiusContactSphere;
}

const HuntCrossleyForceImpl_smooth::Parameters& HuntCrossleyForceImpl_smooth::
    getParameters() const {
    return parameters;
}

HuntCrossleyForceImpl_smooth::Parameters& HuntCrossleyForceImpl_smooth::
    updParameters() {
    return parameters;
}

void HuntCrossleyForceImpl_smooth::getContactPointSphere(const State& state,
    Vec3& contactPointPos) const {
    Vec3 posSphereInGround =
        BodySphere.findStationLocationInGround(state, LocContactSphere);
    contactPointPos = posSphereInGround -
        RadiusContactSphere*ContactPlane.getNormal();
}

Vec3 HuntCrossleyForce_smooth::getContactPointInBody(const State& state) {
    return updImpl().getContactPointInBody(state);
}

Vec3 HuntCrossleyForceImpl_smooth::getContactPointInBody(const State& state) {
    Vec3 posSphereInGround =
<<<<<<< HEAD
        BodySphere.findStationLocationInGround(state, LocSphere);
    Vec3 contactPointPos = posSphereInGround - RadiusSphere*GroundPlane.getNormal();
=======
        BodySphere.findStationLocationInGround(state, LocContactSphere);
    Vec3 contactPointPos = posSphereInGround - Vec3(0,RadiusContactSphere,0);
>>>>>>> 9ec82526
    return BodySphere.findStationAtGroundPoint(state, contactPointPos);
}

void HuntCrossleyForceImpl_smooth::calcForce(const State& state,
    Vector_<SpatialVec>& bodyForces, Vector_<Vec3>& particleForces,
    Vector& mobilityForces) const {
    // Calculate the indentation based on the contact point location.
    Vec3 contactPointPos;
    getContactPointSphere(state, contactPointPos);
    const Real Indentation = - ContactPlane.getDistance(contactPointPos);
    // Adjust the contact location based on the relative stiffness of the two
    // materials. Here we assume, as in the original Simbody Hunt-Crossley
    // contact model, that both materials have the same relative stiffness.
    // As described in Sherman(2011), the point of contact will then be
    // located midway between the two surfaces. We therefore need to add half
    // the indentation to the contact location that was determined as the
    // location of the contact sphere center minus its radius.
    const Vec3 normal = ContactPlane.getNormal();
    const Vec3 contactPointPosAdj =
        contactPointPos+Real(1./2.)*Indentation*normal;
    const Vec3 contactPointPosAdjInB =
        BodySphere.findStationAtGroundPoint(state, contactPointPosAdj);
    // Calculate the contact point velocity.
    const Vec3 contactPointVel =
        BodySphere.findStationVelocityInGround(state, contactPointPosAdjInB);
    // Calculate the tangential and indentation velocities.
    const Vec3 v = contactPointVel;
    const Real vnormal = dot(v, normal);
    const Vec3 vtangent = v - vnormal*normal;
    const Real IndentationVel = -vnormal;
    // Get the contact model parameters.
    const Parameters parameters = getParameters();
    const Real stiffness = parameters.stiffness;
    const Real dissipation = parameters.dissipation;
    const Real vt = parameters.transitionVelocity;
    const Real us = parameters.staticFriction;
    const Real ud = parameters.dynamicFriction;
    const Real uv = parameters.viscousFriction;
    // Set the parameters for the smooth approximations.
    double eps = 1e-5;
    double bv = 50;
    double bd = 300;
    // Calculate the Hertz force.
    const Real k = (1./2.)*std::pow(stiffness, (2./3.));
    const Real fH = (4./3.)*k*std::sqrt(RadiusContactSphere*k)*
        std::pow(std::sqrt(Indentation*Indentation+eps),(3./2.));
    // Calculate the Hunt-Crossley force.
    const Real c = dissipation;
    const Real fHd = fH*(1.+(3./2.)*c*IndentationVel);
    const Real fn = fHd*(1./2.+(1./2.)*std::tanh(bd*Indentation))*
        (1./2.+(1./2.)*std::tanh(bv*(IndentationVel+(2./(3.*c)))));
    Vec3 force = fn*normal;
    // Calculate the friction force.
    const Real aux = pow(vtangent[0],2) +
        pow(vtangent[1],2)+pow(vtangent[2],2)+eps;
    const Real vslip = pow(aux,1./2.);
    const Real vrel = vslip / vt;
    const Real ffriction = fn*(std::min(vrel,Real(1))*
        (ud+2*(us-ud)/(1+vrel*vrel))+uv*vslip);
    force += ffriction*(-vtangent) / vslip;
    // Apply the force to the bodies.
    BodySphere.applyForceToBodyPoint(state, contactPointPosAdjInB,
        force, bodyForces);
}

// TODO
Real HuntCrossleyForceImpl_smooth::calcPotentialEnergy(const State& state)
    const {
    Real PotentialEnergy = 0;
    return PotentialEnergy;
}

} // namespace SimTK
<|MERGE_RESOLUTION|>--- conflicted
+++ resolved
@@ -193,13 +193,8 @@
 
 Vec3 HuntCrossleyForceImpl_smooth::getContactPointInBody(const State& state) {
     Vec3 posSphereInGround =
-<<<<<<< HEAD
-        BodySphere.findStationLocationInGround(state, LocSphere);
-    Vec3 contactPointPos = posSphereInGround - RadiusSphere*GroundPlane.getNormal();
-=======
         BodySphere.findStationLocationInGround(state, LocContactSphere);
-    Vec3 contactPointPos = posSphereInGround - Vec3(0,RadiusContactSphere,0);
->>>>>>> 9ec82526
+    Vec3 contactPointPos = posSphereInGround - RadiusContactSphere*ContactPlane.getNormal();
     return BodySphere.findStationAtGroundPoint(state, contactPointPos);
 }
 
