# Generate the visualizer application and deal with its dependencies
# on OpenGL and glut. On Windows we're going to install our own glut; for
# other platforms we depend on their already being a glut (or freeglut)
# available.

set(MISSING_DEPENDENCIES "")

set(OpenGL_GL_PREFERENCE LEGACY)
find_package(OpenGL)
if (NOT OPENGL_FOUND)
    list(APPEND MISSING_DEPENDENCIES OpenGL)
endif()

if(WIN32)
    set(glut32dir "${CMAKE_CURRENT_SOURCE_DIR}/glut32")
    set(GLUT32_HEADERS "${glut32dir}/glut.h" "${glut32dir}/glext.h")
    if(${PLATFORM_ABI} MATCHES "x64")
        set(glut32libdir "${glut32dir}/lib64")
    else()
        set(glut32libdir "${glut32dir}/lib")
    endif()

    add_library(glut32 SHARED IMPORTED)
    set_target_properties(glut32 PROPERTIES
        IMPORTED_IMPLIB "${glut32libdir}/glut32.lib"
        IMPORTED_LOCATION "${glut32libdir}/glut32.dll"
        )

    set(GLUT_LIBRARIES glut32)
    set(SIMBODY_HAS_GLUT TRUE)
else()
    find_package(GLUT) # sets GLUT_LIBRARIES
    if(APPLE)
        if(GLUT_FOUND)
            set(SIMBODY_HAS_GLUT TRUE)
        else()
            set(SIMBODY_HAS_GLUT FALSE)
            list(APPEND MISSING_DEPENDENCIES GLUT)
        endif()
    else()
        if(GLUT_FOUND AND GLUT_Xmu_LIBRARY AND GLUT_Xi_LIBRARY)
            set(SIMBODY_HAS_GLUT TRUE)
        else()
            set(SIMBODY_HAS_GLUT FALSE)

            if (NOT GLUT_FOUND)
                list(APPEND MISSING_DEPENDENCIES GLUT)
            endif()
            if (NOT GLUT_Xmu_LIBRARY)
                list(APPEND MISSING_DEPENDENCIES libxmu)
            endif()
            if (NOT GLUT_Xi_LIBRARY)
                list(APPEND MISSING_DEPENDENCIES libxi)
            endif()
        endif()
    endif()
endif()

if(MISSING_DEPENDENCIES)
    message(WARNING "Visualizer will not be built because some of its dependencies (${MISSING_DEPENDENCIES}) are missing")
else()
    add_executable(simbody-visualizer MACOSX_BUNDLE
        simbody-visualizer.cpp lodepng.cpp lodepng.h
        ${GLUT32_HEADERS}) # only on Windows

    target_link_libraries(simbody-visualizer PUBLIC SimTKsimbody ${GLUT_LIBRARIES} ${OPENGL_LIBRARIES})

    target_include_directories(simbody-visualizer
        PRIVATE
            $<$<BOOL:${WIN32}>:${GLUT_INCLUDE_DIR}>)

<<<<<<< HEAD
    # If building as debug, append the debug postfix to the name of the executable.
    # CMAKE_DEBUG_POSTFIX only affects non-executable targets, but we use its value
    # to set the postfix for this executable.
    # Setting the target property DEBUG_POSTFIX does not work for MACOSX bundles,
    # so we use DEBUG_OUTPUT_NAME instead.
    set_target_properties(simbody-visualizer PROPERTIES
            PROJECT_LABEL "Code - simbody-visualizer"
            DEBUG_OUTPUT_NAME simbody-visualizer${CMAKE_DEBUG_POSTFIX})

    # "$<TARGET_RUNTIME_DLLS:SimTKcommon>" is empty on non-DLL platforms, and the copy command fails with only 1 argument
    if(WIN32)
        # Copy third-party libs (e.g. vendored GLUT) to the build directory
        add_custom_command(TARGET simbody-visualizer PRE_BUILD
            COMMAND ${CMAKE_COMMAND} -E copy $<TARGET_RUNTIME_DLLS:simbody-visualizer> $<TARGET_FILE_DIR:simbody-visualizer>
            COMMAND_EXPAND_LISTS
        )
    endif()
=======
# If building as debug, append the debug postfix to the name of the executable.
# CMAKE_DEBUG_POSTFIX only affects non-executable targets, but we use its value
# to set the postfix for this executable.
# Setting the target property DEBUG_POSTFIX does not work for MACOSX bundles,
# so we use DEBUG_OUTPUT_NAME instead.
set_target_properties(${GUI_NAME} PROPERTIES
        PROJECT_LABEL "Code - ${GUI_NAME}"
        DEBUG_OUTPUT_NAME ${GUI_NAME}${CMAKE_DEBUG_POSTFIX})

# On OSX and Linux systems, bake the relative path to the Simbody libraries into 
# the visualizer executable. Then there's no need to set `DYLD_LIBRARY_PATH` (or
# `LD_LIBRARY_PATH` on Linux) to find the libraries when using the visualizer.
if(${SIMBODY_USE_INSTALL_RPATH})
    # vis_dir_to_install_dir is most likely "../"
    if (APPLE)
        set(vis_install_dir
                "${SIMBODY_VISUALIZER_INSTALL_DIR}/simbody-visualizer.app/Contents/MacOS")
    else()
        set(vis_install_dir "${SIMBODY_VISUALIZER_INSTALL_DIR}")
    endif()
    file(RELATIVE_PATH vis_dir_to_install_dir
            "${vis_install_dir}"
            "${CMAKE_INSTALL_PREFIX}")
    set(vis_dir_to_lib_dir "${vis_dir_to_install_dir}${CMAKE_INSTALL_LIBDIR}")
    if(APPLE)
        set_target_properties(${GUI_NAME} PROPERTIES
            INSTALL_RPATH "@executable_path/${vis_dir_to_lib_dir}"
        )
    elseif(UNIX AND NOT APPLE)
        set_target_properties(${GUI_NAME} PROPERTIES
            INSTALL_RPATH "\$ORIGIN/${vis_dir_to_lib_dir}"
        )
    endif()
endif()
>>>>>>> 2343765f

    # On OSX, bake the relative path to the Simbody libraries into the visualizer
    # executable. Then there's no need to set `DYLD_LIBRARY_PATH` to find the
    # libraries when using the visualizer.
    if(${SIMBODY_USE_INSTALL_RPATH})
        # @executable_path only makes sense on OSX, so if we use RPATH on
        # Linux we'll have to revisit.

        # vis_dir_to_install_dir is most likely "../"
        if (APPLE)
            set(vis_install_dir
                    "${SIMBODY_VISUALIZER_INSTALL_DIR}/simbody-visualizer.app/Contents/MacOS")
        else()
            set(vis_install_dir "${SIMBODY_VISUALIZER_INSTALL_DIR}")
        endif()
        file(RELATIVE_PATH vis_dir_to_install_dir
                "${vis_install_dir}"
                "${CMAKE_INSTALL_PREFIX}")
        set(vis_dir_to_lib_dir "${vis_dir_to_install_dir}${CMAKE_INSTALL_LIBDIR}")
        set_target_properties(simbody-visualizer PROPERTIES
            INSTALL_RPATH "\@executable_path/${vis_dir_to_lib_dir}"
            )
    endif()

    # SIMBODY_VISUALIZER_INSTALL_DIR is set in the root CMakeLists.txt
    install(TARGETS simbody-visualizer
            PERMISSIONS OWNER_READ OWNER_WRITE OWNER_EXECUTE
                                GROUP_READ GROUP_WRITE GROUP_EXECUTE
                                WORLD_READ WORLD_EXECUTE
            DESTINATION ${SIMBODY_VISUALIZER_INSTALL_DIR})

    if(WIN32)
        # on Windows we also have to copy and later install the glut32.dll
        # no need to specify permissions on Windows
        install(IMPORTED_RUNTIME_ARTIFACTS simbody-visualizer
            RUNTIME_DEPENDENCY_SET glut-vendored-dlls
            LIBRARY DESTINATION ${CMAKE_INSTALL_LIBDIR}
            RUNTIME DESTINATION ${CMAKE_INSTALL_BINDIR})
        install(RUNTIME_DEPENDENCY_SET glut-vendored-dlls
            PRE_EXCLUDE_REGEXES "^(api|ext)-ms"
            POST_EXCLUDE_REGEXES ".*system32/.*\\.dll"
            )
    endif()

endif()<|MERGE_RESOLUTION|>--- conflicted
+++ resolved
@@ -69,7 +69,6 @@
         PRIVATE
             $<$<BOOL:${WIN32}>:${GLUT_INCLUDE_DIR}>)
 
-<<<<<<< HEAD
     # If building as debug, append the debug postfix to the name of the executable.
     # CMAKE_DEBUG_POSTFIX only affects non-executable targets, but we use its value
     # to set the postfix for this executable.
@@ -87,42 +86,6 @@
             COMMAND_EXPAND_LISTS
         )
     endif()
-=======
-# If building as debug, append the debug postfix to the name of the executable.
-# CMAKE_DEBUG_POSTFIX only affects non-executable targets, but we use its value
-# to set the postfix for this executable.
-# Setting the target property DEBUG_POSTFIX does not work for MACOSX bundles,
-# so we use DEBUG_OUTPUT_NAME instead.
-set_target_properties(${GUI_NAME} PROPERTIES
-        PROJECT_LABEL "Code - ${GUI_NAME}"
-        DEBUG_OUTPUT_NAME ${GUI_NAME}${CMAKE_DEBUG_POSTFIX})
-
-# On OSX and Linux systems, bake the relative path to the Simbody libraries into 
-# the visualizer executable. Then there's no need to set `DYLD_LIBRARY_PATH` (or
-# `LD_LIBRARY_PATH` on Linux) to find the libraries when using the visualizer.
-if(${SIMBODY_USE_INSTALL_RPATH})
-    # vis_dir_to_install_dir is most likely "../"
-    if (APPLE)
-        set(vis_install_dir
-                "${SIMBODY_VISUALIZER_INSTALL_DIR}/simbody-visualizer.app/Contents/MacOS")
-    else()
-        set(vis_install_dir "${SIMBODY_VISUALIZER_INSTALL_DIR}")
-    endif()
-    file(RELATIVE_PATH vis_dir_to_install_dir
-            "${vis_install_dir}"
-            "${CMAKE_INSTALL_PREFIX}")
-    set(vis_dir_to_lib_dir "${vis_dir_to_install_dir}${CMAKE_INSTALL_LIBDIR}")
-    if(APPLE)
-        set_target_properties(${GUI_NAME} PROPERTIES
-            INSTALL_RPATH "@executable_path/${vis_dir_to_lib_dir}"
-        )
-    elseif(UNIX AND NOT APPLE)
-        set_target_properties(${GUI_NAME} PROPERTIES
-            INSTALL_RPATH "\$ORIGIN/${vis_dir_to_lib_dir}"
-        )
-    endif()
-endif()
->>>>>>> 2343765f
 
     # On OSX, bake the relative path to the Simbody libraries into the visualizer
     # executable. Then there's no need to set `DYLD_LIBRARY_PATH` to find the
@@ -142,9 +105,15 @@
                 "${vis_install_dir}"
                 "${CMAKE_INSTALL_PREFIX}")
         set(vis_dir_to_lib_dir "${vis_dir_to_install_dir}${CMAKE_INSTALL_LIBDIR}")
-        set_target_properties(simbody-visualizer PROPERTIES
-            INSTALL_RPATH "\@executable_path/${vis_dir_to_lib_dir}"
+        if(APPLE)
+            set_target_properties(simbody-visualizer PROPERTIES
+                INSTALL_RPATH "@executable_path/${vis_dir_to_lib_dir}"
             )
+        elseif(UNIX) # implicitly NOT APPLE at this point
+            set_target_properties(simbody-visualizer PROPERTIES
+                INSTALL_RPATH "\$ORIGIN/${vis_dir_to_lib_dir}"
+            )
+        endif()
     endif()
 
     # SIMBODY_VISUALIZER_INSTALL_DIR is set in the root CMakeLists.txt
