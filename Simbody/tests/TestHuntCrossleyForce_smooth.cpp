--- conflicted
+++ resolved
@@ -71,14 +71,9 @@
     hc_smooth.setRadiusSphere(radius);
     State state = system.realizeTopology();
 
-<<<<<<< HEAD
+
     // Position the sphere at a variety of positions and check the normal force 
     // (with an horizontal ground plane)
-=======
-    // Position the sphere at a variety of positions and see if the normal
-    // force is correct.
-
->>>>>>> 6aa30bb2
     for (Real height = radius+0.2; height > 0; height -= 0.1) {
         sphere.setQToFitTranslation(state, Vec3(0, height, 0));
         system.realize(state, Stage::Dynamics);
@@ -91,12 +86,7 @@
     }
 
     // Now do it with a vertical velocity and see if the dissipation force is
-<<<<<<< HEAD
 	// correct (with an horizontal ground plane)
-=======
-    // correct.
->>>>>>> 6aa30bb2
-
     for (Real height = radius+0.2; height > 0; height -= 0.1) {
         sphere.setQToFitTranslation(state, Vec3(0, height, 0));
         const Real depth = radius-height;
@@ -116,14 +106,9 @@
         }
     }
 
-<<<<<<< HEAD
+
     // Do it with a horizontal velocity and see if the friction force is 
 	// correct (with an horizontal ground plane)
-=======
-    // Do it with a horizontal velocity and see if the friction force is
-    // correct.
->>>>>>> 6aa30bb2
-
     Vector_<SpatialVec> expectedForce(matter.getNumBodies());
     for (Real height = radius+0.2; height > 0; height -= 0.1) {
         sphere.setQToFitTranslation(state, Vec3(0, height, 0));
