--- conflicted
+++ resolved
@@ -334,9 +334,7 @@
  * - <b>stopFitness</b> (real) Stop if function value is smaller than
  *   stopFitness.
  * - <b>stopTolFunHist</b> (real) Stop if function value differences of best
-<<<<<<< HEAD
- *   values
- *   are smaller than stopTolFunHist.
+ *   values are smaller than stopTolFunHist.
  * - <b>stopTolX</b> (real) Stop if step sizes are smaller than stopTolX.
  * - <b>stopTolUpXFactor</b> (real) Stop if standard deviation increases by
  *   more than stopTolUpXFactor.
@@ -347,16 +345,6 @@
  *   cluster, set this to "mpi"; the objective function will be evaluated
  *   across multiple processes. To use MPI, you must have compiled Simbody with
  *   the CMake variable SIMBODY_ENABLE_MPI set to ON. See notes below.
-=======
- *   values are smaller than stopTolFunHist.
- * - <b>stopTolX</b> (real) Stop if step sizes are smaller than stopTolX.
- * - <b>stopTolUpXFactor</b> (real) Stop if standard deviation increases
- *   by more than stopTolUpXFactor.
- * - <b>parallel</b> (str) To run the optimization with multiple threads, set
- *   this to "multithreading". Only use this if your OptimizerSystem is
- *   threadsafe: you can't reliably modify any mutable variables in your
- *   OptimizerSystem::objectiveFun().
->>>>>>> eb39a6ac
  * - <b>nthreads</b> (int) If the <b>parallel</b> option is set to
  *   "multithreading", this is the number of threads to use (by default, this
  *   is the number of processors/threads on the machine).
