#---------------------------------------------------
# Simmath 
#
# Creates SimTK Core library, base name=SimTKmath.
# Default libraries are shared & optimized. Variants
# are created for static (_static) and debug (_d) and
# provision is made for an optional "namespace" (ns)
# and version number (vn).
#
# Windows:
#   [ns_]SimTKmath[_vn][_d].dll
#   [ns_]SimTKmath[_vn][_d].lib
#   [ns_]SimTKmath[_vn]_static[_d].lib
# Unix:
#   lib[ns_]SimTKmath[_vn][_d].so
#   lib[ns_]SimTKmath[_vn]_static[_d].a
#
# All libraries are installed in 
#   %ProgramFiles%\SimTK\lib  (Windows)
#   /usr/local/SimTK/lib        (UNIX)
#
#----------------------------------------------------

PROJECT (SimTKmath)

# SimTKmath depends on PlatformFiles and SimTKcommon only.
INCLUDE_DIRECTORIES(${PLATFORM_INCLUDE_DIRECTORIES}
                ${SimTKCOMMON_INCLUDE_DIRECTORIES})
<<<<<<< HEAD

# If MPI is being used, specify MPI include dirs.
IF(MPI_CXX_INCLUDE_PATH)
    INCLUDE_DIRECTORIES("${MPI_CXX_INCLUDE_PATH}")
ENDIF()
=======
>>>>>>> 5921a3d6

# code is in "./src" and in each of these subdirectories/src
SET(SIMMATH_SOURCE_SUBDIRS LinearAlgebra Integrators Optimizers Geometry)

# Collect up information about the version of the SimTKmath library 
# we're building and make it available to the code so it can be built 
# into the binaries. This also determines the versioned library names
# in which case all dependencies must use the same version.

SET(SIMMATH_MAJOR_VERSION ${SIMBODY_MAJOR_VERSION})
SET(SIMMATH_MINOR_VERSION ${SIMBODY_MINOR_VERSION})
SET(SIMMATH_PATCH_VERSION ${SIMBODY_PATCH_VERSION})


# Report the version number to the CMake UI. Don't include the 
# patch version if it is zero.
SET(PATCH_VERSION_STRING)
IF(SIMMATH_PATCH_VERSION)
    SET(PATCH_VERSION_STRING ".${SIMMATH_PATCH_VERSION}")
ENDIF()

SET(SIMMATH_VERSION 
    "${SIMMATH_MAJOR_VERSION}.${SIMMATH_MINOR_VERSION}${PATCH_VERSION_STRING}")

# This is the suffix if we're building and depending on versioned libraries.
SET(VN "_${SIMMATH_VERSION}")

SET(SIMMATH_COPYRIGHT_YEARS "2005-10")

# underbar separated list of dotted authors, no spaces or commas
SET(SIMMATH_AUTHORS         "Jack.Middleton_Michael.Sherman")

SET (SIMMATH_SVN_REVISION ${SIMBODY_SVN_REVISION}) 

ADD_DEFINITIONS(-DSimTK_SIMMATH_LIBRARY_NAME=${SimTKMATH_LIBRARY_NAME}
                -DSimTK_SIMMATH_MAJOR_VERSION=${SIMMATH_MAJOR_VERSION}
                -DSimTK_SIMMATH_MINOR_VERSION=${SIMMATH_MINOR_VERSION}
<<<<<<< HEAD
                -DSimTK_SIMMATH_PATCH_VERSION=${SIMMATH_PATCH_VERSION}
                -DSimTK_SIMMATH_MPI=${SimTK_MPI})
=======
        -DSimTK_SIMMATH_PATCH_VERSION=${SIMMATH_PATCH_VERSION})
>>>>>>> 5921a3d6

IF(NEED_QUOTES)
   ADD_DEFINITIONS(-DSimTK_SIMMATH_SVN_REVISION="${SIMMATH_SVN_REVISION}"
                   -DSimTK_SIMMATH_COPYRIGHT_YEARS="${SIMMATH_COPYRIGHT_YEARS}"
                   -DSimTK_SIMMATH_AUTHORS="${SIMMATH_AUTHORS}")
ELSE(NEED_QUOTES)
   ADD_DEFINITIONS(-DSimTK_SIMMATH_SVN_REVISION=${SIMMATH_SVN_REVISION}
                   -DSimTK_SIMMATH_COPYRIGHT_YEARS=${SIMMATH_COPYRIGHT_YEARS}
                   -DSimTK_SIMMATH_AUTHORS=${SIMMATH_AUTHORS})
ENDIF(NEED_QUOTES)

# -DSimTK_SIMMATH_TYPE has to be defined in the target subdirectories.
# -Dsimmath_EXPORTS defined automatically when Windows DLL build is being done.

SET(SHARED_TARGET ${SimTKMATH_LIBRARY_NAME})
SET(STATIC_TARGET ${SimTKMATH_LIBRARY_NAME}_static)
SET(SHARED_TARGET_VN ${SimTKMATH_LIBRARY_NAME}${VN})
SET(STATIC_TARGET_VN ${SimTKMATH_LIBRARY_NAME}${VN}_static)

## Test against the unversioned libraries if they are being built;
## otherwise against the versioned libraries.
IF(BUILD_UNVERSIONED_LIBRARIES)
    SET(TEST_SHARED_TARGET ${SHARED_TARGET})
    SET(TEST_STATIC_TARGET ${STATIC_TARGET})
ELSE(BUILD_UNVERSIONED_LIBRARIES)
    SET(TEST_SHARED_TARGET ${SHARED_TARGET_VN})
    SET(TEST_STATIC_TARGET ${STATIC_TARGET_VN})
ENDIF(BUILD_UNVERSIONED_LIBRARIES)

# These are all the places to search for header files which are
# to be part of the API.
SET(API_INCLUDE_DIRS) # start empty
SET(SimTKMATH_INCLUDE_DIRS) # start empty
FOREACH(subdir . ${SIMMATH_SOURCE_SUBDIRS})
    # append
    SET(API_INCLUDE_DIRS ${API_INCLUDE_DIRS}
     ${PROJECT_SOURCE_DIR}/${subdir}/include 
     ${PROJECT_SOURCE_DIR}/${subdir}/include/simmath 
     ${PROJECT_SOURCE_DIR}/${subdir}/include/simmath/internal)

    # Referencing headers must always be done relative to this level.
    SET(SimTKMATH_INCLUDE_DIRS ${SimTKMATH_INCLUDE_DIRS}
     ${PROJECT_SOURCE_DIR}/${subdir}/include)
ENDFOREACH(subdir)

# Include the Simmath API include directories now so that Simmath code 
# can use them.
INCLUDE_DIRECTORIES(${SimTKMATH_INCLUDE_DIRS})

# And pass API include directories up to the parent so subsequent libraries
# can find the headers too.
SET(SimTKMATH_INCLUDE_DIRECTORIES ${SimTKMATH_INCLUDE_DIRS}
    PARENT_SCOPE)


# We'll need both *relative* path names, starting with
# their API_INCLUDE_DIRS, and absolute pathnames.
SET(API_REL_INCLUDE_FILES)   # start these out empty
SET(API_ABS_INCLUDE_FILES)

FOREACH(dir ${API_INCLUDE_DIRS})
<<<<<<< HEAD
    FILE(GLOB fullpaths ${dir}/*.h) # returns full pathnames
=======
    FILE(GLOB fullpaths ${dir}/*.h)    # returns full pathnames
>>>>>>> 5921a3d6
    SET(API_ABS_INCLUDE_FILES ${API_ABS_INCLUDE_FILES} ${fullpaths})

    FOREACH(pathname ${fullpaths})
        GET_FILENAME_COMPONENT(filename ${pathname} NAME)
        SET(API_REL_INCLUDE_FILES ${API_REL_INCLUDE_FILES}
        ${dir}/${filename})
    ENDFOREACH(pathname)
ENDFOREACH(dir)

# collect up source files
SET(SOURCE_FILES) # empty
SET(SOURCE_INCLUDE_FILES) # for dependency tracking only, I believe (sherm)
SET(SOURCE_INCLUDE_DIRS) # in case some low-level source needs a -I include dir
SET(SOURCE_GROUPS)
SET(SOURCE_GROUP_FILES)

# first process all the source subdirectories
FOREACH(subdir ${SIMMATH_SOURCE_SUBDIRS})
    add_subdirectory(${subdir})
ENDFOREACH(subdir)

if (SOURCE_GROUPS)
    list(LENGTH SOURCE_GROUPS NGROUPS)
    math(EXPR lastgrpnum ${NGROUPS}-1)
    foreach( grpnum RANGE 0 ${lastgrpnum} )
        list(GET SOURCE_GROUPS ${grpnum} grp)
        list(GET SOURCE_GROUP_FILES ${grpnum} grpfile)
        source_group("${grp}" FILES "${grpfile}")
    endforeach()
endif()

# then process ./src
FILE(GLOB src_files  ./src/*.cpp)
FILE(GLOB incl_files ./src/*.h)
SET(SOURCE_FILES         ${SOURCE_FILES}         ${src_files})   #append
SET(SOURCE_INCLUDE_FILES ${SOURCE_INCLUDE_FILES} ${incl_files})

# Add low-level source include directories if any.
INCLUDE_DIRECTORIES(${SOURCE_INCLUDE_DIRS})

#
# Installation
#

# libraries are installed from their subdirectories; headers here

# install headers
FILE(GLOB CORE_HEADERS     include/*.h                  */include/*.h)
FILE(GLOB TOP_HEADERS      include/simmath/*.h          */include/simmath/*.h)
FILE(GLOB INTERNAL_HEADERS include/simmath/internal/*.h */include/simmath/internal/*.h)

INSTALL_FILES(/${SIMBODY_INCLUDE_INSTALL_DIR}/                   FILES ${CORE_HEADERS})
INSTALL_FILES(/${SIMBODY_INCLUDE_INSTALL_DIR}/simmath/         FILES ${TOP_HEADERS})
INSTALL_FILES(/${SIMBODY_INCLUDE_INSTALL_DIR}/simmath/internal FILES ${INTERNAL_HEADERS})

FILE(GLOB SIMMATH_DOCS doc/*.pdf doc/*.txt doc/*.md)
INSTALL(FILES ${SIMMATH_DOCS} DESTINATION ${CMAKE_INSTALL_DOCDIR})

# These are at the end because we want them processed after
# all the various variables have been set above.

IF(BUILD_STATIC_LIBRARIES)
    ADD_SUBDIRECTORY( staticTarget )
ENDIF()
ADD_SUBDIRECTORY( sharedTarget )

IF( BUILD_TESTING )
  ADD_SUBDIRECTORY( tests )
ENDIF( BUILD_TESTING )<|MERGE_RESOLUTION|>--- conflicted
+++ resolved
@@ -26,14 +26,11 @@
 # SimTKmath depends on PlatformFiles and SimTKcommon only.
 INCLUDE_DIRECTORIES(${PLATFORM_INCLUDE_DIRECTORIES}
                 ${SimTKCOMMON_INCLUDE_DIRECTORIES})
-<<<<<<< HEAD
 
 # If MPI is being used, specify MPI include dirs.
 IF(MPI_CXX_INCLUDE_PATH)
     INCLUDE_DIRECTORIES("${MPI_CXX_INCLUDE_PATH}")
 ENDIF()
-=======
->>>>>>> 5921a3d6
 
 # code is in "./src" and in each of these subdirectories/src
 SET(SIMMATH_SOURCE_SUBDIRS LinearAlgebra Integrators Optimizers Geometry)
@@ -71,12 +68,8 @@
 ADD_DEFINITIONS(-DSimTK_SIMMATH_LIBRARY_NAME=${SimTKMATH_LIBRARY_NAME}
                 -DSimTK_SIMMATH_MAJOR_VERSION=${SIMMATH_MAJOR_VERSION}
                 -DSimTK_SIMMATH_MINOR_VERSION=${SIMMATH_MINOR_VERSION}
-<<<<<<< HEAD
                 -DSimTK_SIMMATH_PATCH_VERSION=${SIMMATH_PATCH_VERSION}
                 -DSimTK_SIMMATH_MPI=${SimTK_MPI})
-=======
-        -DSimTK_SIMMATH_PATCH_VERSION=${SIMMATH_PATCH_VERSION})
->>>>>>> 5921a3d6
 
 IF(NEED_QUOTES)
    ADD_DEFINITIONS(-DSimTK_SIMMATH_SVN_REVISION="${SIMMATH_SVN_REVISION}"
@@ -138,11 +131,7 @@
 SET(API_ABS_INCLUDE_FILES)
 
 FOREACH(dir ${API_INCLUDE_DIRS})
-<<<<<<< HEAD
     FILE(GLOB fullpaths ${dir}/*.h) # returns full pathnames
-=======
-    FILE(GLOB fullpaths ${dir}/*.h)    # returns full pathnames
->>>>>>> 5921a3d6
     SET(API_ABS_INCLUDE_FILES ${API_ABS_INCLUDE_FILES} ${fullpaths})
 
     FOREACH(pathname ${fullpaths})
