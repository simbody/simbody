#ifndef SimTK_SIMMATH_CONTACT_GEOMETRY_H_
#define SimTK_SIMMATH_CONTACT_GEOMETRY_H_

/* -------------------------------------------------------------------------- *
 *                        Simbody(tm): SimTKmath                              *
 * -------------------------------------------------------------------------- *
 * This is part of the SimTK biosimulation toolkit originating from           *
 * Simbios, the NIH National Center for Physics-Based Simulation of           *
 * Biological Structures at Stanford, funded under the NIH Roadmap for        *
 * Medical Research, grant U54 GM072970. See https://simtk.org/home/simbody.  *
 *                                                                            *
 * Portions copyright (c) 2008-12 Stanford University and the Authors.        *
 * Authors: Peter Eastman, Michael Sherman                                    *
 * Contributors: Ian Stavness, Andreas Scholz                                                              *
 *                                                                            *
 * Licensed under the Apache License, Version 2.0 (the "License"); you may    *
 * not use this file except in compliance with the License. You may obtain a  *
 * copy of the License at http://www.apache.org/licenses/LICENSE-2.0.         *
 *                                                                            *
 * Unless required by applicable law or agreed to in writing, software        *
 * distributed under the License is distributed on an "AS IS" BASIS,          *
 * WITHOUT WARRANTIES OR CONDITIONS OF ANY KIND, either express or implied.   *
 * See the License for the specific language governing permissions and        *
 * limitations under the License.                                             *
 * -------------------------------------------------------------------------- */

/** @file
Defines the ContactGeometry class and its API-visible local subclasses for
individual contact shapes. **/

#include "SimTKcommon.h"
#include "simmath/internal/common.h"
#include "simmath/internal/OrientedBoundingBox.h"
#include "simmath/internal/Geodesic.h"
#include "simmath/internal/BicubicSurface.h"

#include <cassert>

namespace SimTK {

/** @class SimTK::ContactGeometryTypeId
This is a unique integer type for quickly identifying specific types of 
contact geometry for fast lookup purposes. **/
SimTK_DEFINE_UNIQUE_INDEX_TYPE(ContactGeometryTypeId);

class ContactGeometryImpl;
class OBBTreeNodeImpl;
class OBBTree;
class Plane;



//==============================================================================
//                             CONTACT GEOMETRY
//==============================================================================
/** A ContactGeometry object describes the shape of all or part of the boundary
of a solid object, for the purpose of modeling with Simbody physical 
effects that occur at the surface of that object, such as contact and 
wrapping forces. Surfaces may be finite or infinite (e.g. a halfspace). 
Surfaces may be smooth or discrete (polyhedral). Smooth surfaces are defined
implicitly as f(P)=0 (P=[px,py,pz]), and optionally may provide a surface
parameterization P=f(u,v). An implicit representation is valid for any P;
parametric representations may have limited validity, singular points, or may
be defined only in a local neighborhood.

A variety of operators are implemented by each specific surface type. Some of
these are designed to support efficient implementation of higher-level 
algorithms that deal in pairs of interacting objects, such as broad- and
narrow-phase contact and minimum-distance calculations.

The idea here is to collect all the important knowledge about a particular
kind of geometric shape in one place, adding operators as needed to support
new algorithms from time to time. 

All surfaces provide these operations:
  - find closest point to a given point
  - find intersection with a given ray
  - find most extreme point in a given direction
  - return the outward-facing surface normal at a point
  - generate a polygonal mesh that approximates the surface
  - return a unique integer id that may be used to quickly determine the 
    concrete type of a generic surface

Finite surfaces provide
  - a bounding sphere that encloses the entire surface
  - a bounding volume hierarchy with tight-fitting leaf nodes containing
    only simple primitives

Smooth surfaces provide
  - Min/max curvatures and directions
  - Calculate a geodesic between two points on the surface, or 
    starting at a point for a given direction and length

Individual surface types generally support additional operations that may
be used by specialized algorithms that know they are working with that 
particular kind of surface. For example, an algorithm for determining 
ellipsoid-halfspace contact is likely to take advantage of special properties
of both surfaces.

We do not require
detailed solid geometry, but neither can the surface be treated without some
information about the solid it bounds. For example, for contact we must know
which side of the surface is the "inside". However, we don't need a fully
consistent treatment of the solid; for ease of modeling we require only that
the surface behave properly in those locations at which it is evaluated at run
time. The required behavior may vary depending on the algorithm using it.

This is the base class for surface handles; user code will typically 
reference one of the local classes it defines instead for specific shapes. **/
class SimTK_SIMMATH_EXPORT ContactGeometry {
public:
class HalfSpace;
class Sphere;
class Ellipsoid;
class Torus;
class SmoothHeightMap;
class Cylinder;
class Brick;
class TriangleMesh;

// TODO
class Cone;

/** Base class default constructor creates an empty handle. **/
ContactGeometry() : impl(0) {}
/** Copy constructor makes a deep copy. **/
ContactGeometry(const ContactGeometry& src);
/** Copy assignment makes a deep copy. **/
ContactGeometry& operator=(const ContactGeometry& src);
/** Base class destructor deletes the implementation object.\ Note that this
is not virtual; handles should consist of just a pointer to the 
implementation. **/
~ContactGeometry();

/** Generate a DecorativeGeometry that matches the shape of this ContactGeometry **/
DecorativeGeometry createDecorativeGeometry() const;

/** Given a point, find the nearest point on the surface of this object. If 
multiple points on the surface are equally close to the specified point, this 
may return any of them.
@param[in]  position    The point in question.
@param[out] inside      On exit, this is set to true if the specified point is 
                        inside this object, false otherwise.
@param[out] normal      On exit, this contains the surface normal at the 
                        returned point.
@return The point on the surface of the object which is closest to the 
specified point. **/
Vec3 findNearestPoint(const Vec3& position, bool& inside, UnitVec3& normal) const;

/** Given a query point Q, find the nearest point P on the surface of this 
object, looking only down the local gradient. Thus we cannot guarantee that P
is the globally nearest point; if you need that use the findNearestPoint()
method. However, this method is extremely fast since it only needs to find the
locally nearest point. It is best suited for use when you know P is not too
far from the surface.

@param[in]  pointQ      The query point Q, assumed to be somewhere not too far
                            from the surface.
@return A point P on the surface, at which the surface normal is aligned with
the line from P to Q. 

This method is very cheap if query point Q is already on the surface to within
a very tight tolerance; in that case it will simply return P=Q. **/
Vec3 projectDownhillToNearestPoint(const Vec3& pointQ) const;

/** Track the closest point between this implicit surface and a given line, or
the point of deepest penetration if the line intersects the surface.
We are given a guess at the closest point, and search only downhill from that
guess so we can't guarantee we actually are returning the globally closest.
However, the method does run very fast and is well suited to continuous 
tracking where nothing dramatic happens from call to call. 

If the line intersects the surface, we return the closest perpendicular point,
\e not one of the intersection points. The perpendicular point will be the
point of \e most separation rather than least. This behavior makes the 
signed separation distance a smooth function that passes through zero as the
line approaches, contacts, and penetrates the surface. We return that signed
distance as the \a height argument.

@param[in]  pointOnLine     Any point through which the line passes.
@param[in]  directionOfLine A unit vector giving the direction of the line.
@param[in]  startingGuessForClosestPoint
    A point on the implicit surface that is a good guess for the closest
    (or most deeply penetrated) point. 
@param[out] newClosestPointOnSurface
    This is the point of least distance to the line if the surface and line are
    separated; the point of most distance to the line if the line intersects
    the surface.
@param[out] closestPointOnLine
    The is the corresponding point on the line that is the closest (furthest)
    from \a newClosestPointOnSurface.
@param[out] height
    This is the signed height of the closest point on the line over the 
    surface tangent plane at \a newClosestPointOnSurface. This is positive 
    when \a closestPointOnLine is in the direction of the outward normal, 
    negative if it is in the opposite direction. If we successfully found the
    point we sought, a negative height means the extreme point on the line
    is inside the object bounded by this surface.

@returns \c true if it succeeds in finding a point that meets the criteria to
a strict tolerance. Otherwise the method has gotten stuck in a local minimum
meaning the initial guess wasn't good enough.

In case we fail to find a good point, we'll still return \e some points on the
surface and the line that reduced the error function. Sometimes those are
useful for visualizing what went wrong.

<h3>Theory</h3>
We are looking for a point P on the surface where a line N passing through P
parallel to the normal at P intersects the given line L and is perpendicular to
L there. Thus there are two degrees of freedom (location of P on the
surface), and there are two equations to solve. Let Q and R be the closest
approach points of the lines N and L respectively. We require that the following
two conditions hold:
  - lines N and L are perpendicular 
  - points Q and R are coincident

To be precise we solve the following nonlinear system of three equations:
<pre>
err(P) = 0
where
err(P) = [     n . l       ]
         [ (R-Q) . (n X l) ]
         [      f(P)       ]
In the above n is the unit normal vector at P, l is a unit vector aligned with
the query line L, and f(P) is the implicit surface function that keeps P on the
surface.
</pre>
**/
bool trackSeparationFromLine(const Vec3& pointOnLine,
                             const UnitVec3& directionOfLine,
                             const Vec3& startingGuessForClosestPoint,
                             Vec3& newClosestPointOnSurface,
                             Vec3& closestPointOnLine,
                             Real& height) const;



/** Determine whether this object intersects a ray, and if so, find the 
intersection point.
@param[in]  origin      The position at which the ray begins.
@param[in]  direction   The ray direction.
@param[out] distance    If an intersection is found, the distance from the ray 
                        origin to the intersection point is stored in this. 
                        Otherwise, it is left unchanged.
@param[out] normal      If an intersection is found, the surface normal of the
                        intersection point is stored in this. Otherwise, it is 
                        left unchanged.
@return \c true if an intersection is found, \c false otherwise. **/
bool intersectsRay(const Vec3& origin, const UnitVec3& direction, 
                   Real& distance, UnitVec3& normal) const;

/** Get a bounding sphere which completely encloses this object.
@param[out] center  On exit, this contains the location of the center of the 
                    bounding sphere.
@param[out] radius  On exit, this contains the radius of the bounding 
                    sphere. **/
void getBoundingSphere(Vec3& center, Real& radius) const;

/** Returns \c true if this is a smooth surface, meaning that it can provide
meaningful curvature information and continuous derivatives with respect to its
parameterization. **/
bool isSmooth() const;

/** Compute the principal curvatures and their directions, and the surface 
normal, at a given point on a smooth surface.
@param[in]      point        
    A point at which to compute the curvature.
@param[out]     curvature    
    On return, this will contain the maximum (curvature[0]) and minimum 
    (curvature[1]) curvatures of the surface at the point.
@param[out]     orientation  
    On return, this will contain the orientation of the surface at the given
    point as follows: the x axis along the direction of maximum curvature, the 
    y axis along the direction of minimum curvature, and the z axis along the 
    surface normal. These vectors are expressed in the surface's coordinate 
    frame.

Non-smooth surfaces will not implement this method and will throw an exception
if you call it. **/
void calcCurvature(const Vec3& point, Vec2& curvature, 
                   Rotation& orientation) const;

/** Our smooth surfaces define a function f(P)=0 that provides an implicit 
representation of the surface. P=(x,y,z) is any point in space expressed in 
the surface's coordinate frame S (that is, given by a vector P-So, expressed in
S). The function is positive inside the object, 0 on the surface, and negative 
outside the object. The returned Function object supports first and second 
partial derivatives with respect to the three function arguments x, y, and z.
Evaluation of the function and its derivatives is cheap. 

Non-smooth surfaces will not implement this method and will throw an exception
if you call it. **/
const Function& getImplicitFunction() const;

/** Calculate the value of the implicit surface function, at a given point.
@param[in]      point
    A point at which to compute the surface value.
@return
    The value of the implicit surface function at the point. **/
Real calcSurfaceValue(const Vec3& point) const;

/** Calculate the implicit surface outward facing unit normal at the given
point. This is determined using the implicit surface function gradient
so is undefined if the point is at a singular point of the implicit function.
An example is a point along the center line of
a cylinder. Rather than return a NaN unit normal in these cases, which
would break many algorithms that are searching around for valid points, we'll
return the normal from a nearby, hopefully non-singular point. If that doesn't
work, we'll return an arbitrary direction. If you want to know whether you're
at a singular point, obtain the gradient directly with calcSurfaceGradient()
and check its length. **/
UnitVec3 calcSurfaceUnitNormal(const Vec3& point) const;

/** Calculate the gradient of the implicit surface function, at a given point.
@param[in]      point
    A point at which to compute the surface gradient.
@return
    The gradient of the implicit surface function at the point. **/
Vec3 calcSurfaceGradient(const Vec3& point) const;

/** Calculate the hessian of the implicit surface function, at a given point.
@param[in]      point
    A point at which to compute the surface Hessian.
@return
    The Hessian of the implicit surface function at the point. **/
Mat33 calcSurfaceHessian(const Vec3& point) const;

/** For an implicit surface, return the Gaussian curvature at the point p whose
implicit surface function gradient g(p) and Hessian H(p) are supplied. It is
not required that p is on the surface but the results will be meaningless if
the gradient and Hessian were not calculated at the same point.

Here is the formula:
<pre>
        ~grad(f) * Adjoint(H) * grad(f)
   Kg = --------------------------------
                |grad(f)|^4
</pre>
where grad(f) is Df/Dx, Hessian H is D grad(f)/Dx and Adjoint is a 3x3
matrix A where A(i,j)=determinant(H with row i and column j removed). 
Ref: Goldman, R. "Curvature formulas for implicit curves and surfaces",
Comp. Aided Geometric Design 22 632-658 (2005).

Gaussian curvature is the product of the two principal curvatures, Kg=k1*k2.
So for example, the Gaussian curvature anywhere on a sphere is 1/r^2. Note
that despite the name, Gaussian curvature has units of 1/length^2 rather than
curvature units of 1/length.

Here is what the (symmetric) adjoint matrix looks like:
<pre>
adjH  =  [ fyy*fzz - fyz^2, fxz*fyz - fxy*fzz, fxy*fyz - fxz*fyy  ]
         [      (1,2),      fxx*fzz - fxz^2,   fxy*fxz - fxx*fyz  ]
         [      (1,3),           (2,3),        fxx*fyy - fxy^2    ]
</pre>
**/
Real calcGaussianCurvature(const Vec3&  gradient,
                           const Mat33& Hessian) const;

/** This signature is for convenience; use the other one to save time if you
already have the gradient and Hessian available for this point. See the other
signature for documentation. **/
Real calcGaussianCurvature(const Vec3& point) const {
    return calcGaussianCurvature(calcSurfaceGradient(point),
                                 calcSurfaceHessian(point)); 
}

/** For an implicit surface, return the curvature k of the surface at a given
point p in a given direction tp. Make sure the point is on the surface and the 
direction vector lies in the tangent plane and has unit length |tp| = 1. Then
<pre>
k = ~tp * H * tp / |g|,
</pre>
where H is the Hessian matrix evaluated at p. 
**/
Real calcSurfaceCurvatureInDirection(const Vec3& point, const UnitVec3& direction) const;

/** For an implicit surface at a given point p, return the principal 
curvatures and principal curvature directions, using only the implicit
function and its derivatives. The curvatures are returned as a Vec2 (kmax,kmin), 
and the directions are returned as the x,y axes of a frame whose z axis is the 
outward unit normal at p, x is the maximum curvature direction, and y is the 
minimum curvature direction. Point p is given in the surface frame S, and the 
returned axes are given in S via the Rotation matrix R_SP.
**/
void calcSurfacePrincipalCurvatures(const Vec3& point, Vec2& curvature, 
                                    Rotation& R_SP) const;

/** Returns \c true if this surface is known to be convex. This can be true
for smooth or polygonal surfaces. **/
bool isConvex() const;

/** Given a direction expressed in the surface's frame S, return the point P on 
the surface that is the furthest in that direction (or one of those points if
there is more than one). This will be the point such that dot(P-So, direction)
is maximal for the surface (where So is the origin of the surface). This is 
particularly useful for convex surfaces and should be very fast for them. **/
Vec3 calcSupportPoint(UnitVec3 direction) const;

/** ContactTrackerSubsystem uses this id for fast identification of specific
surface shapes. **/
ContactGeometryTypeId getTypeId() const;

/** Calculate surface curvature at a point using differential geometry as 
suggested by Harris 2006, "Curvature of ellipsoids and other surfaces" Ophthal.
Physiol. Opt. 26:497-501, although the equations here come directly from 
Harris' reference Struik 1961, Lectures on Classical Differential Geometry, 
2nd ed. republished by Dover 1988. Equation and page numbers below are from 
Struik.

This method works for any smooth surface for which there is a local (u,v) 
surface parameterization; it is not restricted to ellipsoids or convex shapes, 
and (u,v) must be distinct but do not have to be perpendicular. Both must be 
perpendicular to the surface normal.

First fundamental form:  I  = E du^2 + 2F dudv + G dv^2
<pre>   E = dxdu^2, F = ~dxdu * dxdv, G=dxdv^2  </pre>

Second fundamental form: II = e du^2 + 2f dudv + g dv^2
<pre>   e = - ~d2xdu2 * nn, f = - ~d2xdudv * nn, g = - ~d2xdv2 * nn </pre>

Given a direction t=dv/du, curvature k is
<pre>
         II   e + 2f t + g t^2
     k = -- = ----------------   (eq. 6-3)
         I    E + 2F t + G t^2
</pre>

We want minimum and maximum values for k to get principal curvatures. We can 
find those as the solutions to dk/dt=0.
<pre>   dk/dt = (E + 2Ft + Gt^2)(f+gt) - (e + 2ft + gt^2)(F+Gt) </pre>

When dk/dt=0, k =(f+gt)/(F+Gt) = (e+ft)/(E+Ft) (eq. 6-4). That provides a 
quadratic equation for the two values of t:
<pre>   A t^2 + B t + C = 0     </pre>
where A=Fg-Gf, B=Eg-Ge, C=Ef-Fe  (eq. 6-5a).

In case the u and v tangent directions are the min and max curvature directions
(on a sphere, for example), they must be perpendicular so F=f=0 (eq. 6-6). Then
the curvatures are ku = e/E and kv = g/G (eq. 6-8).

We're going to return principal curvatures kmax and kmin such that kmax >= kmin,
along with the perpendicular tangent unit directions dmax,dmin that are the 
corresponding principal curvature directions, oriented so that (dmax,dmin,nn) 
form a right-handed coordinate frame.

Cost: given a point P, normalized normal nn, unnormalized u,v tangents and 
second derivatives <pre>
    curvatures: ~115 flops
    directions:  ~50 flops
                ----
                ~165 flops
</pre>  **/
static Vec2 evalParametricCurvature(const Vec3& P, const UnitVec3& nn,
                                    const Vec3& dPdu, const Vec3& dPdv,
                                    const Vec3& d2Pdu2, const Vec3& d2Pdv2, 
                                    const Vec3& d2Pdudv,
                                    Transform& X_EP);

/** This utility method is useful for characterizing the relative geometry of
two locally-smooth surfaces in contact, in a way that is useful for later
application of Hertz compliant contact theory for generating forces. We assume
that contact points Q1 on surface1 and Q2 on surface2 have been determined with
the following properties:
    - the surface normals are aligned but opposite
    - points Q1 and Q2 are separated only along the normal (no tangential 
      separation)

Then the local regions near Q1 and Q2 may be fit with paraboloids P1 and P2
that have their origins at Q1 and Q2, and have the same normals and curvatures
at the origins as do the original surfaces. We will behave here as though
Q1 and Q2 are coincident in space at a point Q; imagine sliding them along
the normal until that happens. Now we define the equations of P1 and P2 in
terms of the maximum and minimum curvatures of surface1 and surface2 at Q:<pre>
    P1: -2z = kmax1 x1^2 + kmin1 y1^2
    P2:  2z = kmax2 x2^2 + kmin2 y2^2  
</pre>
Although the origin Q and z direction are shared, the x,y directions for the 
two paraboloids, though in the same plane z=0, are relatively rotated. Note
that the kmins might be negative; the surfaces do not have to be convex. 

For Hertz contact, we need to know the difference (relative) surface
between the two paraboloids. The difference is a paraboloid P with equation
<pre>
    P: -2z = kmax x^2 + kmin y^2
</pre>
It shares the origin Q and z direction (oriented as for P1), but has its
own principal directions x,y which are coplanar with x1,y1 and x2,y2 but
rotated into some unknown composite orientation. The purpose of this method
is to calculate kmax and kmin, and optionally (depending which signature you
call), x and y, the directions of maximum and minimum curvature (resp.). The
curvature directions are also the principal axes of the contact ellipse formed
by the deformed surfaces, so are necessary (for example) if you want to draw
that ellipse.

Cost is about 220 flops. If you don't need the curvature directions, call the
other overloaded signature which returns only kmax and kmin and takes only 
about 1/3 as long. 

@param[in]          R_SP1  
    The orientation of the P1 paraboloid's frame, expressed in some frame S 
    (typically the frame of the surface to which P1 is fixed). R_SP1.x() is 
    the direction of maximum curvature; y() is minimum curvature; z is the
    contact normal pointing away from surface 1.
@param[in]          k1      
    The maximum (k1[0]) and minimum (k1[1]) curvatures for P1 at the contact 
    point Q1 on surface1. Negative curvatures are handled correctly here but
    may cause trouble for your force model if the resulting contact is 
    conforming.
@param[in]          x2      
    The direction of maximum curvature for paraboloid P2. \a x2 must be in the 
    x1,y1 plane provided in \a R_SP1 and expressed in the S frame.
@param[in]          k2      
    The maximum (k2[0]) and minimum (k2[1]) curvatures for P2 at the contact 
    point Q2 on surface2. Negative curvatures are handled correctly here but
    may cause trouble for your force model if the resulting contact is 
    conforming.
@param[out]         R_SP    
    The orientation of the difference paraboloid P's frame, expressed in the 
    same S frame as was used for P1. R_SP.x() is the direction of maximum 
    curvature of P at the contact point; y() is the minimum curvature 
    direction; z() is the unchanged contact normal pointing away from surface1.
@param[out]         k       
    The maximum (k[0]) and minimum(k[1]) curvatures for the difference 
    paraboloid P at the contact point Q. If either of these is negative or
    zero then the surfaces are conforming and you can't use a point contact
    force model. Note that if k1>0 and k2>0 (i.e. surfaces are convex at Q)
    then k>0 too. If some of the surface curvatures are concave, it is still
    possible that k>0, depending on the relative curvatures.

@see The other signature for combineParaboloids() that is much cheaper if
you just need the curvatures \a k but not the directions \a R_SP. **/
static void combineParaboloids(const Rotation& R_SP1, const Vec2& k1,
                               const UnitVec3& x2, const Vec2& k2,
                               Rotation& R_SP, Vec2& k);

/** This is a much faster version of combineParaboloids() for when you just
need the curvatures of the difference paraboloid, but not the directions 
of those curvatures. Cost is about 70 flops. See the other overload of
this method for details. **/
static void combineParaboloids(const Rotation& R_SP1, const Vec2& k1,
                               const UnitVec3& x2, const Vec2& k2,
                               Vec2& k);


/** @name                  Geodesic Evaluators **/
/**@{**/

/** Given two points, find a geodesic curve connecting them.
If a preferred starting point is provided, find the geodesic curve that
is closest to that point. Otherwise, find the shortest length geodesic.

@param[in]  xP          Coordinates of starting point P, in S.
@param[in]  xQ          Coordinates of ending point Q, in S.
@param[in] xSP           (Optional) Coordinates of a preferred point for the geodesic to be near
@param[in] options       Parameters related to geodesic calculation
@param[out] geod         On exit, this contains a geodesic between P and Q.
**/
void initGeodesic(const Vec3& xP, const Vec3& xQ, const Vec3& xSP,
        const GeodesicOptions& options, Geodesic& geod) const;


/** Given the current positions of two points P and Q moving on this surface, 
and the previous geodesic curve G' connecting prior locations P' and Q' of
those same two points, return the geodesic G between P and Q that is closest in
length to the previous one. If multiple equal-length geodesics are possible
(rare; between poles of a sphere, for example) then the one best matching the 
direction of the previous geodesic is selected.

@param[in]  xP          Coordinates of starting point P, in S.
@param[in]  xQ          Coordinates of ending point Q, in S.
@param[in]  prevGeod    The previous geodesic to which the new one should be
                            similar.
@param[in]  options     Parameters controlling the computation of the
                            new geodesic.
@param[out] geod        On exit, this contains a geodesic between P and Q.

<h3>Algorithm</h3>
The handling of continuity here enforces our desire to have the length of a 
geodesic change smoothly as its end points move over the surface. This also
permits us to accelerate geodesic finding by using starting guesses that are
extrapolated from the previous result. If we find that the new geodesic has
changed length substantially from the previous one, we will flag the result
as uncertain and the caller should reduce the integration step size.

First, classify the previous geodesic G' as "direct" or "indirect". Direct 
means that both tangents tP' and tQ' are approximately aligned with the vector
r_PQ'. Note that as points P and Q get close together, as occurs prior to 
a cable liftoff, the geodesic between them always becomes direct and in fact 
just prior to liftoff it is the straight line from P to Q.

If G' was indirect, then G is the geodesic connecting P and Q that has tP 
closest to tP' and about the same length as G'. We use G' data to initialize
our computation of G and perform a local search to find the closest match.

If G' was direct, then we look at the direction of r_PQ. If it is still aligned
with the previous tP', then we calculate G from P to Q starting in direction
tP', with roughly length s'. If it is anti-aligned, P and Q have swapped
positions, presumably because they should have lifted off. In that case
we calculate G from P to Q in direction -tP', and report that the geodesic
has flipped. In that case you can consider the length s to be negative and
use the value of s as an event witness for liftoff events.

**/
// XXX if xP and xQ are the exact end-points of prevGeod; then geod = prevGeod;
void continueGeodesic(const Vec3& xP, const Vec3& xQ, const Geodesic& prevGeod,
        const GeodesicOptions& options, Geodesic& geod) const;

/** Produce a straight-line approximation to the (presumably short) geodesic 
between two points on this implicit surface. We do not check here whether it
is reasonable to treat this geodesic as a straight line; we assume the caller
has made that determination.

We are given points P and Q and choose
P' and Q' as the nearest downhill points on the surface to the given points. Then the
returned geodesic line runs from P' to Q'. The Geodesic object will contain only
the start and end points of the geodesic, with all the necessary information
filled in. The normals nP and nQ are calculated from the surface points P' and
Q'. The binormal direction is calculated using a preferred direction vector d
(see below) as bP=normalize(d X nP) and bQ=normalize(d X nQ). Then the tangents
are tP=nP X bP and tQ=nQ X bQ.

The preferred direction d is calculated as follows: if P' and Q' are 
numerically indistinguishable (as defined by 
Geo::Point::pointsAreNumericallyCoincident()), we'll use the given 
\a defaultDirection if there is one, otherwise d is an arbitrary 
perpendicular to nP. If P' and Q' are numerically distinguishable, we 
instead set d = normalize(Q-P). 

When P' and Q' are \e numerically coincident, we will shift both of them to
the midpoint (P'+Q')/2 so that the geodesic end points become \e exactly
coincident and the resulting geodesic has exactly zero length. There will
still be two points returned in the Geodesic object but they will be 
identical. **/
void makeStraightLineGeodesic(const Vec3& xP, const Vec3& xQ,
        const UnitVec3& defaultDirectionIfNeeded,
        const GeodesicOptions& options, Geodesic& geod) const;


/** Compute a geodesic curve starting at the given point, starting in the
 * given direction, and terminating at the given length.

@param[in] xP            Coordinates of the starting point for the geodesic.
@param[in] tP            The starting tangent direction for the geodesic.
@param[in] terminatingLength   The length that the resulting geodesic should have.
@param[in] options       Parameters related to geodesic calculation
@param[out] geod         On exit, this contains the calculated geodesic
**/
// XXX what to do if tP is not in the tangent plane at P -- project it?
void shootGeodesicInDirectionUntilLengthReached
   (const Vec3& xP, const UnitVec3& tP, const Real& terminatingLength, 
    const GeodesicOptions& options, Geodesic& geod) const;

/** Given an already-calculated geodesic on this surface connecting points
P and Q, fill in the sensitivity of point P with respect to a change of
tangent direction at Q. If there are interior points stored with the geodesic,
then we'll calculate the interior sensitivities also.

@param[in,out]  geodesic        An already-calculated geodesic.
@param[in]      initSensitivity
    Initial conditions for the Jacobi field calculation. If this is the whole
    geodesic then the initial conditions are (0,1) for the sensitivity and
    its arc length derivative. However, if we are continuing from another
    geodesic, then the end sensitivity for that geodesic is the initial 
    conditions for this one. 
**/
void calcGeodesicReverseSensitivity
   (Geodesic& geodesic,
    const Vec2& initSensitivity = Vec2(0,1)) const; // j, jdot at end point


/** Compute a geodesic curve starting at the given point, starting in the
 * given direction, and terminating when it hits the given plane.

@param[in] xP            Coordinates of the starting point for the geodesic.
@param[in] tP            The starting tangent direction for the geodesic.
@param[in] terminatingPlane   The plane in which the end point of the resulting geodesic should lie.
@param[in] options       Parameters related to geodesic calculation
@param[out] geod         On exit, this contains the calculated geodesic
**/
// XXX what to do if tP is not in the tangent plane at P -- project it?
// XXX what to do if we don't hit the plane
void shootGeodesicInDirectionUntilPlaneHit(const Vec3& xP, const UnitVec3& tP,
        const Plane& terminatingPlane, const GeodesicOptions& options,
        Geodesic& geod) const;


/** Utility method to find geodesic between P and Q using split geodesic 
method with initial shooting directions tPhint and -tQhint. **/
void calcGeodesic(const Vec3& xP, const Vec3& xQ,
        const Vec3& tPhint, const Vec3& tQhint, Geodesic& geod) const;

/** Utility method to find geodesic between P and Q using the orthogonal
method, with initial direction tPhint and initial length lengthHint. **/
void calcGeodesicUsingOrthogonalMethod(const Vec3& xP, const Vec3& xQ,
        const Vec3& tPhint, Real lengthHint, Geodesic& geod) const;

/** This signature makes a guess at the initial direction and length
and then calls the other signature. **/
void calcGeodesicUsingOrthogonalMethod(const Vec3& xP, const Vec3& xQ,
        Geodesic& geod) const
{
    const Vec3 r_PQ = xQ - xP;
    const Real lengthHint = r_PQ.norm();
    const UnitVec3 n = calcSurfaceUnitNormal(xP);
    // Project r_PQ into the tangent plane.
    const Vec3 t_PQ = r_PQ - (~r_PQ*n)*n;
    const Real tLength = t_PQ.norm();
    const UnitVec3 tPhint =
        tLength != 0 ? UnitVec3(t_PQ/tLength, true)
                     : n.perp(); // some arbitrary perpendicular to n
    calcGeodesicUsingOrthogonalMethod(xP, xQ, Vec3(tPhint), lengthHint, geod);           
}


/**
 * Utility method to calculate the "geodesic error" between one geodesic
 * shot from P in the direction tP and another geodesic shot from Q in the
 * direction tQ. We optionally return the resulting "kinked" geodesic in
 * case anyone wants it; if the returned error is below tolerance then that
 * geodesic is the good one.
 **/
Vec2 calcSplitGeodError(const Vec3& P, const Vec3& Q,
                   const UnitVec3& tP, const UnitVec3& tQ,
                   Geodesic* geod=0) const;



/** Analytically compute a geodesic curve starting at the given point, starting in the
 * given direction, and terminating at the given length. Only possible for a few simple
 * shapes, such as spheres and cylinders.

@param[in] xP            Coordinates of the starting point for the geodesic.
@param[in] tP            The starting tangent direction for the geodesic.
@param[in] terminatingLength   The length that the resulting geodesic should have.
@param[in] options       Parameters related to geodesic calculation
@param[out] geod         On exit, this contains the calculated geodesic
**/
// XXX what to do if tP is not in the tangent plane at P -- project it?
void shootGeodesicInDirectionUntilLengthReachedAnalytical
   (const Vec3& xP, const UnitVec3& tP, const Real& terminatingLength,
    const GeodesicOptions& options, Geodesic& geod) const;


/** Analytically compute a geodesic curve starting at the given point, starting in the
 * given direction, and terminating when it hits the given plane. Only possible
 * for a few simple shapes, such as spheres and cylinders.

@param[in] xP            Coordinates of the starting point for the geodesic.
@param[in] tP            The starting tangent direction for the geodesic.
@param[in] terminatingPlane   The plane in which the end point of the resulting geodesic should lie.
@param[in] options       Parameters related to geodesic calculation
@param[out] geod         On exit, this contains the calculated geodesic
**/
// XXX what to do if tP is not in the tangent plane at P -- project it?
// XXX what to do if we don't hit the plane
void shootGeodesicInDirectionUntilPlaneHitAnalytical(const Vec3& xP, const UnitVec3& tP,
        const Plane& terminatingPlane, const GeodesicOptions& options,
        Geodesic& geod) const;


/** Utility method to analytically find geodesic between P and Q with initial shooting
 directions tPhint and tQhint. Only possible for a few simple shapes, such as spheres
 and cylinders.
 **/
void calcGeodesicAnalytical(const Vec3& xP, const Vec3& xQ,
        const Vec3& tPhint, const Vec3& tQhint, Geodesic& geod) const;

/**
 * Utility method to analytically calculate the "geodesic error" between one geodesic
 * shot from P in the direction tP and another geodesic shot from Q in the
 * direction tQ. We optionally return the resulting "kinked" geodesic in
 * case anyone wants it; if the returned error is below tolerance then that
 * geodesic is the good one. Only possible for a few simple shapes, such as spheres
 and cylinders.
 **/
Vec2 calcSplitGeodErrorAnalytical(const Vec3& P, const Vec3& Q,
                   const UnitVec3& tP, const UnitVec3& tQ,
                   Geodesic* geod=0) const;

/**@}**/


/** @name Geodesic-related Debugging **/
/**@{**/



/** Get the plane associated with the
    geodesic hit plane event handler  **/
const Plane& getPlane() const;
/** Set the plane associated with the
    geodesic hit plane event handler  **/
void setPlane(const Plane& plane) const;
/** Get the geodesic for access by visualizer **/
const Geodesic& getGeodP() const;
/** Get the geodesic for access by visualizer **/
const Geodesic& getGeodQ() const;
const int getNumGeodesicsShot() const;
void addVizReporter(ScheduledEventReporter* reporter) const;
/**@}**/



explicit ContactGeometry(ContactGeometryImpl* impl); /**< Internal use only. **/
bool isOwnerHandle() const;                          /**< Internal use only. **/
bool isEmptyHandle() const;                          /**< Internal use only. **/
bool hasImpl() const {return impl != 0;}             /**< Internal use only. **/
/** Internal use only. **/
const ContactGeometryImpl& getImpl() const {assert(impl); return *impl;}
/** Internal use only. **/
ContactGeometryImpl& updImpl() {assert(impl); return *impl; }

protected:
ContactGeometryImpl* impl; /**< Internal use only. **/
};



//==============================================================================
//                                 HALF SPACE
//==============================================================================
/** This ContactGeometry subclass represents an object that occupies the 
entire half-space x>0. This is useful for representing walls and floors. This
object has infinite extent. **/
class SimTK_SIMMATH_EXPORT ContactGeometry::HalfSpace : public ContactGeometry {
public:
/** Create a %HalfSpace for contact, with surface passing through the origin
and outward normal -XAxis (in its own frame). Thus the half-space is all 
of x>0. When this is placed on a Body, a Transform is provided that 
repositions the half-space to the desired location and orientation in the 
Body's frame. **/
HalfSpace();

/** Return the %HalfSpace outward normal in its own frame as a unit vector. **/
UnitVec3 getNormal() const;

/** Return true if the supplied ContactGeometry object is a halfspace. **/
static bool isInstance(const ContactGeometry& geo)
{   return geo.getTypeId()==classTypeId(); }
/** Cast the supplied ContactGeometry object to a const halfspace. **/
static const HalfSpace& getAs(const ContactGeometry& geo)
{   assert(isInstance(geo)); return static_cast<const HalfSpace&>(geo); }
/** Cast the supplied ContactGeometry object to a writable halfspace. **/
static HalfSpace& updAs(ContactGeometry& geo)
{   assert(isInstance(geo)); return static_cast<HalfSpace&>(geo); }

/** Obtain the unique id for HalfSpace contact geometry. **/
static ContactGeometryTypeId classTypeId();

class Impl; /**< Internal use only. **/
const Impl& getImpl() const; /**< Internal use only. **/
Impl& updImpl(); /**< Internal use only. **/
};



//==============================================================================
//                                CYLINDER
//==============================================================================
/** This ContactGeometry subclass represents a cylinder centered at the
origin, with radius r in the x-y plane, and infinite length along z.
TODO: should allow finite length to be specified. **/
class SimTK_SIMMATH_EXPORT ContactGeometry::Cylinder : public ContactGeometry {
public:
explicit Cylinder(Real radius);
Real getRadius() const;
void setRadius(Real radius);

/** Return true if the supplied ContactGeometry object is a cylinder. **/
static bool isInstance(const ContactGeometry& geo)
{   return geo.getTypeId()==classTypeId(); }
/** Cast the supplied ContactGeometry object to a const cylinder. **/
static const Cylinder& getAs(const ContactGeometry& geo)
{   assert(isInstance(geo)); return static_cast<const Cylinder&>(geo); }
/** Cast the supplied ContactGeometry object to a writable cylinder. **/
static Cylinder& updAs(ContactGeometry& geo)
{   assert(isInstance(geo)); return static_cast<Cylinder&>(geo); }

/** Obtain the unique id for Cylinder contact geometry. **/
static ContactGeometryTypeId classTypeId();

class Impl; /**< Internal use only. **/
const Impl& getImpl() const; /**< Internal use only. **/
Impl& updImpl(); /**< Internal use only. **/
};



//==============================================================================
//                                  SPHERE
//==============================================================================
/** This ContactGeometry subclass represents a sphere centered at the 
origin. **/
class SimTK_SIMMATH_EXPORT ContactGeometry::Sphere : public ContactGeometry {
public:
explicit Sphere(Real radius);
Real getRadius() const;
void setRadius(Real radius);

/** Return true if the supplied ContactGeometry object is a sphere. **/
static bool isInstance(const ContactGeometry& geo)
{   return geo.getTypeId()==classTypeId(); }
/** Cast the supplied ContactGeometry object to a const sphere. **/
static const Sphere& getAs(const ContactGeometry& geo)
{   assert(isInstance(geo)); return static_cast<const Sphere&>(geo); }
/** Cast the supplied ContactGeometry object to a writable sphere. **/
static Sphere& updAs(ContactGeometry& geo)
{   assert(isInstance(geo)); return static_cast<Sphere&>(geo); }

/** Obtain the unique id for Sphere contact geometry. **/
static ContactGeometryTypeId classTypeId();

class Impl; /**< Internal use only. **/
const Impl& getImpl() const; /**< Internal use only. **/
Impl& updImpl(); /**< Internal use only. **/
};



//==============================================================================
//                                  ELLIPSOID
//==============================================================================
/** This ContactGeometry subclass represents an ellipsoid centered at the 
origin, with its principal axes pointing along the x, y, and z axes and
half dimensions a,b, and c (all > 0) along those axes, respectively. The
implicit equation f(x,y,z)=0 of the ellipsoid surface is <pre>
    f(x,y,z) = Ax^2+By^2+Cz^2 - 1
    where A=1/a^2, B=1/b^2, C=1/c^2     
</pre>
A,B, and C are the squares of the principal curvatures ka=1/a, kb=1/b, and
kc=1/c.

The interior of the ellipsoid consists of all points such that f(x,y,z)<0 and
points exterior satisfy f(x,y,z)>0. The region around any point (x,y,z) on an 
ellipsoid surface is locally an elliptic paraboloid with equation <pre>
    -2 z' = kmax x'^2 + kmin y'^2   
</pre>
where z' is measured along the the outward unit normal n at (x,y,z), x' is
measured along the the unit direction u of maximum curvature, and y' is
measured along the unit direction v of minimum curvature. kmax,kmin are the 
curvatures with kmax >= kmin > 0. The signs of the mutually perpendicular
vectors u and v are chosen so that (u,v,n) forms a right-handed coordinate 
system for the paraboloid. **/
class SimTK_SIMMATH_EXPORT ContactGeometry::Ellipsoid : public ContactGeometry {
public:
/** Construct an Ellipsoid given its three principal half-axis dimensions a,b,c
(all positive) along the local x,y,z directions respectively. The curvatures 
(reciprocals of radii) are precalculated here at a cost of about 30 flops. **/
explicit Ellipsoid(const Vec3& radii);
/** Obtain the three half-axis dimensions a,b,c used to define this
ellipsoid. **/
const Vec3& getRadii() const;
/** Set the three half-axis dimensions a,b,c (all positive) used to define this
ellipsoid, overriding the current radii and recalculating the principal 
curvatures at a cost of about 30 flops. 
@param[in] radii    The three half-dimensions of the ellipsoid, in the 
                    ellipsoid's local x, y, and z directions respectively. **/
void setRadii(const Vec3& radii);

/** For efficiency we precalculate the principal curvatures whenever the 
ellipsoid radii are set; this avoids having to repeatedly perform these three
expensive divisions at runtime. The curvatures are ka=1/a, kb=1/b, and kc=1/c 
so that the ellipsoid's implicit equation can be written Ax^2+By^2+Cz^2=1, 
with A=ka^2, etc. **/
const Vec3& getCurvatures() const;

/** Given a point \a P =(x,y,z) on the ellipsoid surface, return the unique unit
outward normal to the ellipsoid at that point. If \a P is not on the surface, 
the result is the same as for the point obtained by scaling the vector 
\a P - O until it just touches the surface. That is, we compute 
P'=findPointInThisDirection(P) and then return the normal at P'. Cost is about
40 flops regardless of whether P was initially on the surface. 
@param[in] P    A point on the ellipsoid surface, measured and expressed in the
                ellipsoid's local frame. See text for what happens if \a P is
                not actually on the ellipsoid surface.
@return The outward-facing unit normal at point \a P (or at the surface point
pointed to by \a P).
@see findPointInSameDirection() **/
UnitVec3 findUnitNormalAtPoint(const Vec3& P) const;

/** Given a unit direction \a n, find the unique point P on the ellipsoid 
surface at which the outward-facing normal is \a n. Cost is about 40 flops. 
@param[in] n    The unit vector for which we want to find a match on the
                ellipsoid surface, expressed in the ellipsoid's local frame. 
@return The point on the ellipsoid's surface at which the outward-facing
normal is the same as \a n. The point is measured and expressed in the 
ellipsoid's local frame. **/
Vec3 findPointWithThisUnitNormal(const UnitVec3& n) const;

/** Given a direction d defined by the vector Q-O for an arbitrary point in 
space Q=(x,y,z)!=O, find the unique point P on the ellipsoid surface that is 
in direction d from the ellipsoid origin O. That is, P=s*d for some scalar 
s > 0 such that f(P)=0. Cost is about 40 flops. 
@param[in] Q    A point in space measured from the ellipsoid origin but not the
                origin.
@return P, the intersection of the ray in the direction Q-O with the ellipsoid
surface **/
Vec3 findPointInSameDirection(const Vec3& Q) const;

/** Given a point Q on the surface of the ellipsoid, find the approximating
paraboloid at Q in a frame P where OP=Q, Pz is the outward-facing unit
normal to the ellipsoid at Q, Px is the direction of maximum curvature
and Py is the direction of minimum curvature. k=(kmax,kmin) are the returned
curvatures with kmax >= kmin > 0. The equation of the resulting paraboloid 
in the P frame is -2z = kmax*x^2 + kmin*y^2. Cost is about 260 flops; you can
save a little time if you already know the normal at Q by using the other
overloaded signature for this method.
 
@warning It is up to you to make sure that Q is actually on the ellipsoid
surface. If it is not you will quietly get a meaningless result.

@param[in]  Q       A point on the surface of this ellipsoid, measured and
                    expressed in the ellipsoid's local frame.
@param[out] X_EP    The frame of the paraboloid P, measured and expressed in
                    the ellipsoid local frame E. X_EP.p() is \a Q, X_EP.x() 
                    is the calculated direction of maximum curvature kmax; y() 
                    is the direction of minimum curvature kmin; z is the 
                    outward facing normal at \a Q.
@param[out] k       The maximum (k[0]) and minimum (k[1]) curvatures of the
                    ellipsoid (and paraboloid P) at point \a Q.
@see findParaboloidAtPointWithNormal() **/
void findParaboloidAtPoint(const Vec3& Q, Transform& X_EP, Vec2& k) const;

/** If you already have both a point and the unit normal at that point, this 
will save about 40 flops by trusting that you have provided the correct normal;
be careful -- no one is going to check that you got this right. The results are
meaningless if the point and normal are not consistent. Cost is about 220 flops.
@see findParaboloidAtPoint() for details **/
void findParaboloidAtPointWithNormal(const Vec3& Q, const UnitVec3& n,
    Transform& X_EP, Vec2& k) const;

/** Return true if the supplied ContactGeometry object is an Ellipsoid. **/
static bool isInstance(const ContactGeometry& geo)
{   return geo.getTypeId()==classTypeId(); }
/** Cast the supplied ContactGeometry object to a const Ellipsoid. **/
static const Ellipsoid& getAs(const ContactGeometry& geo)
{   assert(isInstance(geo)); return static_cast<const Ellipsoid&>(geo); }
/** Cast the supplied ContactGeometry object to a writable Ellipsoid. **/
static Ellipsoid& updAs(ContactGeometry& geo)
{   assert(isInstance(geo)); return static_cast<Ellipsoid&>(geo); }

/** Obtain the unique id for Ellipsoid contact geometry. **/
static ContactGeometryTypeId classTypeId();

class Impl; /**< Internal use only. **/
const Impl& getImpl() const; /**< Internal use only. **/
Impl& updImpl(); /**< Internal use only. **/
};



//==============================================================================
//                            SMOOTH HEIGHT MAP
//==============================================================================
/** This ContactGeometry subclass represents a smooth surface fit through a
set of sampled points using bicubic patches to provide C2 continuity. It is
particularly useful as a bounded terrain. The boundary is an axis-aligned
rectangle in the local x-y plane. Within the boundary, every (x,y) location has
a unique height z, so caves and overhangs cannot be represented.

The surface is parameterized as z=f(x,y) where x,y,z are measured in 
the surface's local coordinate frame. This can also be described as the 
implicit function F(x,y,z)=f(x,y)-z=0, as though this were an infinitely thick
slab in the -z direction below the surface. **/
class SimTK_SIMMATH_EXPORT 
ContactGeometry::SmoothHeightMap : public ContactGeometry {
public:
/** Create a SmoothHeightMap surface using an already-existing BicubicSurface.
The BicubicSurface object is referenced, not copied, so it may be shared with
other users. **/
explicit SmoothHeightMap(const BicubicSurface& surface);

/** Return a reference to the BicubicSurface object being used by this
SmoothHeightMap. **/
const BicubicSurface& getBicubicSurface() const;

/** (Advanced) Return a reference to the oriented bounding box tree for this
surface. **/
const OBBTree& getOBBTree() const;

/** Return true if the supplied ContactGeometry object is a SmoothHeightMap. **/
static bool isInstance(const ContactGeometry& geo)
{   return geo.getTypeId()==classTypeId(); }
/** Cast the supplied ContactGeometry object to a const SmoothHeightMap. **/
static const SmoothHeightMap& getAs(const ContactGeometry& geo)
{   assert(isInstance(geo)); return static_cast<const SmoothHeightMap&>(geo); }
/** Cast the supplied ContactGeometry object to a writable SmoothHeightMap. **/
static SmoothHeightMap& updAs(ContactGeometry& geo)
{   assert(isInstance(geo)); return static_cast<SmoothHeightMap&>(geo); }

/** Obtain the unique id for SmoothHeightMap contact geometry. **/
static ContactGeometryTypeId classTypeId();

class Impl; /**< Internal use only. **/
const Impl& getImpl() const; /**< Internal use only. **/
Impl& updImpl(); /**< Internal use only. **/
};


//==============================================================================
//                                  BRICK
//==============================================================================
/** This ContactGeometry subclass represents a rectangular solid centered at the
origin. This object is finite, convex, and non-smooth. **/
class SimTK_SIMMATH_EXPORT ContactGeometry::Brick : public ContactGeometry {
public:
/** Create a brick-shaped contact shape of the given half-dimensions, expressed
in the brick's local frame. **/
explicit Brick(const Vec3& halfLengths);
/** Get the half-dimensions of this %Brick, expressed in its own frame. These
are also the coordinates of the vertex in the +,+,+ octant, measured from the
%Brick-frame origin which is its center point. **/
const Vec3& getHalfLengths() const;
/** Change the shape or size of this brick by setting its half-dimensions. **/
void setHalfLengths(const Vec3& halfLengths);

/** Get the Geo::Box object used to represent this %Brick. **/
const Geo::Box& getGeoBox() const;

/** Return true if the supplied ContactGeometry object is a brick. **/
static bool isInstance(const ContactGeometry& geo)
{   return geo.getTypeId()==classTypeId(); }
/** Cast the supplied ContactGeometry object to a const brick. **/
static const Brick& getAs(const ContactGeometry& geo)
{   assert(isInstance(geo)); return static_cast<const Brick&>(geo); }
/** Cast the supplied ContactGeometry object to a writable brick. **/
static Brick& updAs(ContactGeometry& geo)
{   assert(isInstance(geo)); return static_cast<Brick&>(geo); }

/** Obtain the unique id for Brick contact geometry. **/
static ContactGeometryTypeId classTypeId();

class Impl; /**< Internal use only. **/
const Impl& getImpl() const; /**< Internal use only. **/
Impl& updImpl(); /**< Internal use only. **/
};


//==============================================================================
//                              TRIANGLE MESH
//==============================================================================
/** This ContactGeometry subclass represents an arbitrary shape described by a 
mesh of triangular faces. The mesh surface must satisfy the following 
requirements:
  - It must be closed, so that any point can unambiguously be classified as 
    either inside or outside.
  - It may not intersect itself anywhere, even at a single point.
  - It must be an oriented manifold.
  - The vertices for each face must be ordered counter-clockwise when viewed
    from the outside. That is, if v0, v1, and v2 are the locations of the 
    three vertices for a face, the cross product (v1-v0)%(v2-v0) must point 
    outward.
  - The length of every edge must be non-zero.

It is your responsibility to ensure that any mesh you create meets these 
requirements. The constructor will detect many incorrect meshes and signal them
by throwing an exception, but it is not guaranteed to detect all possible 
problems.  If a mesh fails to satisfy any of these requirements, the results of
calculations performed with it are undefined. For example, collisions involving
it might fail to be detected, or contact forces on it might be calculated 
incorrectly. **/
class SimTK_SIMMATH_EXPORT ContactGeometry::TriangleMesh 
:   public ContactGeometry {
public:
class OBBTreeNode;
/** Create a TriangleMesh.
@param vertices     The positions of all vertices in the mesh.
@param faceIndices  The indices of the vertices that make up each face. The 
                    first three elements are the vertices in the first face, 
                    the next three elements are the vertices in the second 
                    face, etc.
@param smooth       If true, the mesh will be treated as a smooth surface, and 
                    normal vectors will be smoothly interpolated between 
                    vertices. If false, it will be treated as a faceted mesh 
                    with a constant normal vector over each face. **/
TriangleMesh(const ArrayViewConst_<Vec3>& vertices, const ArrayViewConst_<int>& faceIndices, bool smooth=false);
/** Create a TriangleMesh based on a PolygonalMesh object. If any faces of the 
PolygonalMesh have more than three vertices, they are automatically 
triangulated.
@param mesh      The PolygonalMesh from which to construct a triangle mesh.
@param smooth    If true, the mesh will be treated as a smooth surface, and 
                 normal vectors will be smoothly interpolated between vertices.
                 If false, it will be treated as a faceted mesh with a constant
                 normal vector over each face. **/
explicit TriangleMesh(const PolygonalMesh& mesh, bool smooth=false);
/** Get the number of edges in the mesh. **/
int getNumEdges() const;
/** Get the number of faces in the mesh. **/
int getNumFaces() const;
/** Get the number of vertices in the mesh. **/
int getNumVertices() const;
/** Get the position of a vertex in the mesh.
@param index  The index of the vertex to get.
@return The position of the specified vertex. **/
const Vec3& getVertexPosition(int index) const;
/** Get the index of one of the edges of a face. Edge 0 connects vertices 0 
and 1. Edge 1 connects vertices 1 and 2. Edge 2 connects vertices 0 and 2.
@param face    The index of the face.
@param edge    The index of the edge within the face (0, 1, or 2).
@return The index of the specified edge. **/
int getFaceEdge(int face, int edge) const;
/** Get the index of one of the vertices of a face.
@param face    The index of the face.
@param vertex  The index of the vertex within the face (0, 1, or 2).
@return The index of the specified vertex. **/
int getFaceVertex(int face, int vertex) const;
/** Get the index of one of the faces shared by an edge
@param edge    The index of the edge.
@param face    The index of the face within the edge (0 or 1).
@return The index of the specified face. **/
int getEdgeFace(int edge, int face) const;
/** Get the index of one of the vertices shared by an edge.
@param edge    The index of the edge.
@param vertex  The index of the vertex within the edge (0 or 1).
@return The index of the specified vertex. **/
int getEdgeVertex(int edge, int vertex) const;
/** Find all edges that intersect a vertex.
@param vertex  The index of the vertex.
@param edges   The indices of all edges intersecting the vertex will be added
               to this. **/
void findVertexEdges(int vertex, Array_<int>& edges) const;
/** Get the normal vector for a face. This points outward from the mesh.
@param face    The index of the face. **/
const UnitVec3& getFaceNormal(int face) const;
/** Get the area of a face.
@param face    The index of the face. **/
Real getFaceArea(int face) const;
/** Calculate the location of a point on the surface, in the local frame of
the TriangleMesh. Cost is 11 flops. 
@param face    The index of the face containing the point.
@param uv      The point within the face, specified by its barycentric uv 
               coordinates. **/
Vec3 findPoint(int face, const Vec2& uv) const;
/** Calculate the location of a face's centroid, that is, the point uv=(1/3,1/3)
which is the average of the three vertex locations. This is a common special 
case of findPoint() that can be calculated more quickly (7 flops).
@param face    The index of the face whose centroid is of interest. **/
Vec3 findCentroid(int face) const;
/** Calculate the normal vector at a point on the surface.
@param face    The index of the face containing the point.
@param uv      The point within the face, specified by its barycentric uv 
               coordinates. **/
UnitVec3 findNormalAtPoint(int face, const Vec2& uv) const;
/** Given a point, find the nearest point on the surface of this object. If 
multiple points on the surface are equally close to the specified point, this 
may return any of them.
@param position    The point in question.
@param inside      On exit, this is set to true if the specified point is 
                   inside this object, false otherwise.
@param normal      On exit, this contains the surface normal at the returned 
                   point.
@return The point on the surface of the object which is closest to the 
specified point. **/
Vec3 findNearestPoint(const Vec3& position, bool& inside, UnitVec3& normal) const;
/** Given a point, find the nearest point on the surface of this object. If 
multiple points on the surface are equally close to the specified point, this 
may return any of them.
@param position    The point in question.
@param inside      On exit, this is set to true if the specified point is 
                   inside this object, false otherwise.
@param face        On exit, this contains the index of the face containing the 
                   returned point.
@param uv          On exit, this contains the barycentric coordinates (u and v)
                   of the returned point within its face.
@return The point on the surface of the object which is closest to the 
specified point. **/
Vec3 findNearestPoint(const Vec3& position, bool& inside, int& face, Vec2& uv) const;

/** Given a point and a face of this object, find the point of the face that is
nearest the given point. If multiple points on the face are equally close to 
the specified point, this may return any of them.
@param position    The point in question.
@param face        The face to be examined.
@param uv          On exit, this contains the barycentric coordinates (u and v)
                   of the returned point within the face.
@return The face point, in the surface's frame, that is closest to the 
specified point. **/
Vec3 findNearestPointToFace(const Vec3& position, int face, Vec2& uv) const;


/** Determine whether this mesh intersects a ray, and if so, find the 
intersection point.
@param origin     The position at which the ray begins.
@param direction  The ray direction.
@param distance   If an intersection is found, the distance from the ray origin
                  to the intersection point is stored in this. Otherwise, it is
                  left unchanged.
@param normal     If an intersection is found, the surface normal of the 
                  intersection point is stored in this. Otherwise, it is left 
                  unchanged.
@return \c true if an intersection is found, \c false otherwise. **/
bool intersectsRay(const Vec3& origin, const UnitVec3& direction, Real& distance, UnitVec3& normal) const;
/** Determine whether this mesh intersects a ray, and if so, find what face it 
hit.
@param origin     The position at which the ray begins.
@param direction  The ray direction.
@param distance   If an intersection is found, the distance from the ray origin
                  to the intersection point is stored in this. Otherwise, it is
                  left unchanged.
@param face       If an intersection is found, the index of the face hit by the
                  ray is stored in this. Otherwise, it is left unchanged.
@param uv         If an intersection is found, the barycentric coordinates (u 
                  and v) of the intersection point within the hit face are 
                  stored in this. Otherwise, it is left unchanged.
@return \c true if an intersection is found, \c false otherwise. **/
bool intersectsRay(const Vec3& origin, const UnitVec3& direction, Real& distance, int& face, Vec2& uv) const;
/** Get the OBBTreeNode which forms the root of this mesh's Oriented Bounding 
Box Tree. **/
OBBTreeNode getOBBTreeNode() const;

/** Generate a PolygonalMesh from this TriangleMesh; useful mostly for debugging
because you can create a DecorativeMesh from this and then look at it. **/
PolygonalMesh createPolygonalMesh() const;

/** Return true if the supplied ContactGeometry object is a triangle mesh. **/
static bool isInstance(const ContactGeometry& geo)
{   return geo.getTypeId()==classTypeId(); }
/** Cast the supplied ContactGeometry object to a const triangle mesh. **/
static const TriangleMesh& getAs(const ContactGeometry& geo)
{   assert(isInstance(geo)); return static_cast<const TriangleMesh&>(geo); }
/** Cast the supplied ContactGeometry object to a writable triangle mesh. **/
static TriangleMesh& updAs(ContactGeometry& geo)
{   assert(isInstance(geo)); return static_cast<TriangleMesh&>(geo); }

/** Obtain the unique id for TriangleMesh contact geometry. **/
static ContactGeometryTypeId classTypeId();

class Impl; /**< Internal use only. **/
const Impl& getImpl() const; /**< Internal use only. **/
Impl& updImpl(); /**< Internal use only. **/
};



//==============================================================================
//                       TRIANGLE MESH :: OBB TREE NODE
//==============================================================================
/** This class represents a node in the Oriented Bounding Box Tree for a 
TriangleMesh. Each node has an OrientedBoundingBox that fully encloses all 
triangles contained within it or its  children. This is a binary tree: each 
non-leaf node has two children. Triangles are stored only in the leaf nodes. **/
class SimTK_SIMMATH_EXPORT ContactGeometry::TriangleMesh::OBBTreeNode {
public:
OBBTreeNode(const OBBTreeNodeImpl& impl);
/** Get the OrientedBoundingBox which encloses all triangles in this node or 
its children. **/
const OrientedBoundingBox& getBounds() const;
/** Get whether this is a leaf node. **/
bool isLeafNode() const;
/** Get the first child node. Calling this on a leaf node will produce an 
exception. **/
const OBBTreeNode getFirstChildNode() const;
/** Get the second child node. Calling this on a leaf node will produce an 
exception. **/
const OBBTreeNode getSecondChildNode() const;
/** Get the indices of all triangles contained in this node. Calling this on a
non-leaf node will produce an exception. **/
const Array_<int>& getTriangles() const;
/** Get the number of triangles inside this node. If this is not a leaf node,
this is the total number of triangles contained by all children of this
node. **/
int getNumTriangles() const;

private:
const OBBTreeNodeImpl* impl;
};

//==============================================================================
//                                TORUS
//==============================================================================
/** This ContactGeometry subclass represents a torus centered at the
origin with the axial direction aligned to the z-axis. It is defined by
a torusRadius (radius of the circular centerline of the torus, measured
from the origin), and a tubeRadius (radius of the torus cross-section:
perpendicular distance from the circular centerline to the surface). **/
class SimTK_SIMMATH_EXPORT ContactGeometry::Torus : public ContactGeometry {
public:
Torus(Real torusRadius, Real tubeRadius);
Real getTorusRadius() const;
void setTorusRadius(Real radius);
Real getTubeRadius() const;
void setTubeRadius(Real radius);

/** Return true if the supplied ContactGeometry object is a torus. **/
static bool isInstance(const ContactGeometry& geo)
{   return geo.getTypeId()==classTypeId(); }
/** Cast the supplied ContactGeometry object to a const torus. **/
static const Torus& getAs(const ContactGeometry& geo)
{   assert(isInstance(geo)); return static_cast<const Torus&>(geo); }
/** Cast the supplied ContactGeometry object to a writable torus. **/
static Torus& updAs(ContactGeometry& geo)
{   assert(isInstance(geo)); return static_cast<Torus&>(geo); }

/** Obtain the unique id for Torus contact geometry. **/
static ContactGeometryTypeId classTypeId();

class Impl; /**< Internal use only. **/
const Impl& getImpl() const; /**< Internal use only. **/
Impl& updImpl(); /**< Internal use only. **/
};




//==============================================================================
//                     GEODESIC EVALUATOR helper classes
//==============================================================================


/**
 * A simple plane class
 **/
class Plane {
public:
    Plane() : m_normal(1,0,0), m_offset(0) { }
    Plane(const Vec3& normal, const Real& offset)
    :   m_normal(normal), m_offset(offset) { }

    Real getDistance(const Vec3& pt) const {
        return ~m_normal*pt - m_offset;
    }

    Vec3 getNormal() const {
        return m_normal;
    }

    Real getOffset() const {
        return m_offset;
    }

private:
    Vec3 m_normal;
    Real m_offset;
}; // class Plane


/**
 * A event handler to terminate integration when geodesic hits the plane.
 * For use with a ParticleConSurfaceSystem
 **/
class GeodHitPlaneEvent : public TriggeredEventHandler {
public:
    GeodHitPlaneEvent()
    :   TriggeredEventHandler(Stage::Position) { }

    explicit GeodHitPlaneEvent(const Plane& aplane)
    :   TriggeredEventHandler(Stage::Position) {
        plane = aplane;
    }

    // event is triggered if distance of geodesic endpoint to plane is zero
    Real getValue(const State& state) const override {
        if (!enabled) {
            return 1;
        }
        Vec3 endpt(&state.getQ()[0]);
        Real dist =  plane.getDistance(endpt);
//        std::cout << "dist = " << dist << std::endl;
        return dist;
    }

    // This method is called whenever this event occurs.
<<<<<<< HEAD
    void handleEvent(State& state, Real accuracy, 
                     bool& shouldTerminate) const override 
    {
=======
    void handleEvent(State& state, Real accuracy, bool& shouldTerminate) const override {
>>>>>>> d75d24cb
        if (!enabled) {
            return;
        }

        // This should be triggered when geodesic endpoint to plane is zero.
        Vec3 endpt;
        const Vector& q = state.getQ();
        endpt[0] = q[0]; endpt[1] = q[1]; endpt[2] = q[2];
        Real dist = plane.getDistance(endpt);

//        ASSERT(std::abs(dist) < 0.01 );
        shouldTerminate = true;
//        std::cout << "hit plane!" << std::endl;
    }

    void setPlane(const Plane& aplane) const {
        plane = aplane;
    }

    const Plane& getPlane() const {
        return plane;
    }

    const void setEnabled(bool enabledFlag) {
        enabled = enabledFlag;
    }

    const bool isEnabled() {
        return enabled;
    }
private:
    GeodHitPlaneEvent* cloneVirtual() const override
    {   return new GeodHitPlaneEvent(*this); }

private:
    mutable Plane plane;
    bool enabled;

}; // class GeodHitPlaneEvent

/**
 * This class generates decoration for contact points and straight line path segments
 **/
class PathDecorator : public DecorationGenerator {
public:
    PathDecorator(const Vector& x, const Vec3& O, const Vec3& I, const Vec3& color) :
            m_x(x), m_O(O), m_I(I), m_color(color) { }

    virtual void generateDecorations(const State& state,
            Array_<DecorativeGeometry>& geometry) override {
//        m_system.realize(state, Stage::Position);

        Vec3 P, Q;
        P[0] = m_x[0]; P[1] = m_x[1]; P[2] = m_x[2];
        Q[0] = m_x[3]; Q[1] = m_x[4]; Q[2] = m_x[5];

        geometry.push_back(DecorativeSphere(Real(.05)).setColor(Black).setTransform(m_O));
        geometry.push_back(DecorativeSphere(Real(.05)).setColor(Black).setTransform(P));
        geometry.push_back(DecorativeSphere(Real(.05)).setColor(Black).setTransform(Q));
        geometry.push_back(DecorativeSphere(Real(.05)).setColor(Black).setTransform(m_I));

        geometry.push_back(DecorativeLine(m_O,P)
                .setColor(m_color)
                .setLineThickness(2));
        geometry.push_back(DecorativeLine(Q,m_I)
                .setColor(m_color)
                .setLineThickness(2));

    }

private:
    const Vector& m_x; // x = ~[P Q]
    const Vec3& m_O;
    const Vec3& m_I;
    const Vec3& m_color;
    Rotation R_plane;
    Vec3 offset;
}; // class DecorationGenerator


/**
 * This class generates decoration for a plane
 **/
class PlaneDecorator : public DecorationGenerator {
public:
    PlaneDecorator(const Plane& plane, const Vec3& color) :
            m_plane(plane), m_color(color) { }

    virtual void generateDecorations(const State& state,
            Array_<DecorativeGeometry>& geometry) override {
//        m_system.realize(state, Stage::Position);

        // draw plane
        R_plane.setRotationFromOneAxis(UnitVec3(m_plane.getNormal()),
                CoordinateAxis::XCoordinateAxis());
        offset = 0;
        offset[0] = m_plane.getOffset();
        geometry.push_back(
                DecorativeBrick(Vec3(Real(.01),1,1))
                .setTransform(Transform(R_plane, R_plane*offset))
                .setColor(m_color)
                .setOpacity(Real(.2)));
    }

private:
    const Plane& m_plane;
    const Vec3& m_color;
    Rotation R_plane;
    Vec3 offset;
}; // class DecorationGenerator


} // namespace SimTK

#endif // SimTK_SIMMATH_CONTACT_GEOMETRY_H_<|MERGE_RESOLUTION|>--- conflicted
+++ resolved
@@ -1461,13 +1461,9 @@
     }
 
     // This method is called whenever this event occurs.
-<<<<<<< HEAD
     void handleEvent(State& state, Real accuracy, 
                      bool& shouldTerminate) const override 
     {
-=======
-    void handleEvent(State& state, Real accuracy, bool& shouldTerminate) const override {
->>>>>>> d75d24cb
         if (!enabled) {
             return;
         }
