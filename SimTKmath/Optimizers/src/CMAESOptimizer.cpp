--- conflicted
+++ resolved
@@ -138,25 +138,6 @@
     // =============================================================
     Real f; 
     cmaes_t evo;
-<<<<<<< HEAD
-=======
-    
-    // Initialize parallelism, if requested.
-    std::string parallel;
-    SimTK_CMAES_SMART_PTR<ParallelExecutor> executor;
-    if (getAdvancedStrOption("parallel", parallel)) {
-
-        // Number of parallel processes/threads.
-        int parallel_number = ParallelExecutor::getNumProcessors();
-        getAdvancedIntOption("parallel_number", parallel_number);
-
-        // Multithreading.
-        if (parallel == "multithreading") {
-            executor.reset(new ParallelExecutor(parallel_number));
-        }
-
-    }
->>>>>>> 4d819a3d
 
     // Check that the initial point is feasible.
     // =========================================
@@ -171,7 +152,7 @@
     // Initialize multithreading, if requested.
     // ========================================
     std::string parallel;
-    std::auto_ptr<ParallelExecutor> exec;
+    SimTK_CMAES_SMART_PTR<ParallelExecutor> exec;
     if (getAdvancedStrOption("parallel", parallel) &&
             parallel == "multithreading") {
 
@@ -212,11 +193,7 @@
 
         // Evaluate the objective function on the samples.
         // ===============================================
-<<<<<<< HEAD
         evaluatePopulation(lambda, pop, funvals, exec.get(), nNodes);
-=======
-        evaluateObjectiveFunctionOnPopulation(evo, pop, funvals, executor.get());
->>>>>>> 4d819a3d
         
         // Update the distribution (mean, covariance, etc.).
         // =================================================
@@ -408,7 +385,6 @@
     }
 }
 
-<<<<<<< HEAD
 void CMAESOptimizer::evaluatePopulation(
         const int& lambda, double*const* pop, double* funvals,
         ParallelExecutor* executor, const int& nNodes)
@@ -422,18 +398,6 @@
         // See SimTK::CMAESOptimizer::Task; this calls the objective function.
         Task task(*this, nParams, pop, funvals);
         executor->execute(task, lambda);
-=======
-void CMAESOptimizer::evaluateObjectiveFunctionOnPopulation(
-        cmaes_t& evo, double*const* pop, double* funvals,
-        ParallelExecutor* executor)
-{
-    const OptimizerSystem& sys = getOptimizerSystem();
-
-    // Execute in parallel.
-    if (executor) {
-        Task task(*this, sys.getNumParameters(), pop, funvals);
-        executor->execute(task, cmaes_Get(&evo, "lambda"));
->>>>>>> 4d819a3d
     }
 
     // Execute across multiple processes (nodes).
