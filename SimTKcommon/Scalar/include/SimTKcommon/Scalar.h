#ifndef SimTK_SIMMATRIX_SCALAR_H_
#define SimTK_SIMMATRIX_SCALAR_H_

/* -------------------------------------------------------------------------- *
 *                       Simbody(tm): SimTKcommon                             *
 * -------------------------------------------------------------------------- *
 * This is part of the SimTK biosimulation toolkit originating from           *
 * Simbios, the NIH National Center for Physics-Based Simulation of           *
 * Biological Structures at Stanford, funded under the NIH Roadmap for        *
 * Medical Research, grant U54 GM072970. See https://simtk.org/home/simbody.  *
 *                                                                            *
 * Portions copyright (c) 2005-12 Stanford University and the Authors.        *
 * Authors: Michael Sherman                                                   *
 * Contributors:                                                              *
 *                                                                            *
 * Licensed under the Apache License, Version 2.0 (the "License"); you may    *
 * not use this file except in compliance with the License. You may obtain a  *
 * copy of the License at http://www.apache.org/licenses/LICENSE-2.0.         *
 *                                                                            *
 * Unless required by applicable law or agreed to in writing, software        *
 * distributed under the License is distributed on an "AS IS" BASIS,          *
 * WITHOUT WARRANTIES OR CONDITIONS OF ANY KIND, either express or implied.   *
 * See the License for the specific language governing permissions and        *
 * limitations under the License.                                             *
 * -------------------------------------------------------------------------- */

/** @file
 * This is a user-includable header which includes everything needed
 * to make use of SimMatrix Scalar code. More commonly, this will be
 * included from within Matrix code.
 */

#include "SimTKcommon/internal/common.h"
#include "SimTKcommon/Constants.h"
#include "SimTKcommon/internal/Exception.h"
#include "SimTKcommon/internal/ExceptionMacros.h"
#include "SimTKcommon/internal/String.h"
#include "SimTKcommon/internal/Array.h"

#include "SimTKcommon/internal/conjugate.h"
#include "SimTKcommon/internal/CompositeNumericalTypes.h"
#include "SimTKcommon/internal/NTraits.h"
#include "SimTKcommon/internal/negator.h"

#include <complex>
#include <cmath>
#include <climits>
#include <cassert>
#include <utility>

namespace SimTK {

    /////////////////////////////////////////
    // Handy default-precision definitions //
    /////////////////////////////////////////

typedef conjugate<Real> Conjugate;  // like Complex

/** @defgroup TypedNumConstants  Numerical Constants with Types
    @ingroup  PredefinedConstants

This is a set of predefined constants in the form of Real (%SimTK default 
precision) symbols that are important for writing precision-independent
numerical algorithms. These constants have memory addresses (that is, they
are not macros), so you can return references to them. These are global
external symbols rather than static members to avoid problems with static 
initialization order.

Constants defined here include common mathematical values like pi, e, and
sqrt(2) and also numerical constants related to the floating point
implementation of the Real type, such as NaN, Infinity, and the machine
precision Epsilon. For convenience we also provide several common numerical
values for which it is useful to have a precision-independent representation
(mostly to avoid warnings or casts to avoid them), and also where it is 
useful to have a referenceable memory location that contains those values.
These include small integers and common small fractions like 1/2 and 1/3.

Note that the Simbody convention for typed constants is to name them like 
ordinary variables except with an initial capital letter (like a class name). 
Typed constants are processed by the compiler rather than the preprocessor and 
do not require any special treatment when used; they behave just like variables 
of the same type and value would behave. So we don't feel the need to draw 
attention to them with ALL_CAPS like we do with preprocessor symbols. **/
/**@{**/

/** This is the IEEE "not a number" constant for this implementation of
the default-precision Real type; be very careful using this because it has
many strange properties such as not comparing equal to itself. You must use
the SimTK::isNaN() function instead to determine whether something contains
a NaN value. **/
extern SimTK_SimTKCOMMON_EXPORT const Real NaN; 
/** This is the IEEE positive infinity constant for this implementation of
the default-precision Real type; -Infinity will produce the negative infinity
constant. Infinity tests larger than any other Real value. **/
extern SimTK_SimTKCOMMON_EXPORT const Real Infinity;

/** Epsilon is the size of roundoff noise; it is the smallest positive number
of default-precision type Real such that 1+Eps != 1. If Real is double (the
normal case) then Eps ~= 1e-16; if Real is float then Eps ~= 1e-7. **/
extern SimTK_SimTKCOMMON_EXPORT const Real Eps;
/** This is the square root of Eps, ~1e-8 if Real is double, ~3e-4 if Real
is float. Many numerical algorithms are limited to accuracy of sqrt(Eps)
so this constant is useful in checking for termination of them. **/
extern SimTK_SimTKCOMMON_EXPORT const Real SqrtEps;
/** TinyReal is a floating point value smaller than the floating point
precision; it is defined as Eps^(5/4) which is ~1e-20 for Real==double and
~1e-9 for float. This is commonly used as a number to add to a computation in 
a denominator (such as a vector length) that might come out zero, just for
the purpose of avoiding a divide by zero. **/
extern SimTK_SimTKCOMMON_EXPORT const Real TinyReal; 
/** SignificantReal is the smallest value that we consider to be clearly 
distinct from roundoff error when it is the result of a computation;
it is defined as Eps^(7/8) which is ~1e-14 when Real==double, ~1e-6 when
Real==float. **/
extern SimTK_SimTKCOMMON_EXPORT const Real SignificantReal; 

/** This is the smallest positive real number that can be expressed in the
type Real; it is ~1e-308 when Real==double, ~1e-38 when Real==float. **/
extern SimTK_SimTKCOMMON_EXPORT const Real LeastPositiveReal; 
/** This is the largest finite positive real number that can be expressed in 
the Real type; ~1e+308 when Real==double, ~1e+38 when Real==float.\ Note
that there is also a value Infinity that will test larger than this one. **/
extern SimTK_SimTKCOMMON_EXPORT const Real MostPositiveReal;  
/** This is the largest negative real number (that is, closest to zero) that
can be expressed in values of type Real. **/
extern SimTK_SimTKCOMMON_EXPORT const Real LeastNegativeReal;
/** This is the smallest finite negative real number that
can be expressed in values of type Real.\ Note that -Infinity is a value
that will still test smaller than this one. **/
extern SimTK_SimTKCOMMON_EXPORT const Real MostNegativeReal;

/** This is the number of decimal digits that can be reliably stored and
retrieved in the default Real precision (typically log10(1/eps)-1), that is,
about 15 digits when Real==double and 6 digits when Real==float. **/
extern SimTK_SimTKCOMMON_EXPORT const int NumDigitsReal; 

/** This is the smallest number of decimal digits you should store in a text
file if you want to be able to get exactly the same bit pattern back when you 
read it back in and convert the text to a Real value. Typically, this is about
log10(1/tiny), which is about 20 digits when Real==double and 9 digits when
Real==float. **/
extern SimTK_SimTKCOMMON_EXPORT const int LosslessNumDigitsReal; // double ~20, 
                                                                 // float ~9

    // Carefully calculated constants, with convenient memory addresses.

extern SimTK_SimTKCOMMON_EXPORT const Real Zero;        ///< Real(0)
extern SimTK_SimTKCOMMON_EXPORT const Real One;         ///< Real(1)
extern SimTK_SimTKCOMMON_EXPORT const Real MinusOne;    ///< Real(-1)
extern SimTK_SimTKCOMMON_EXPORT const Real Two;         ///< Real(2)
extern SimTK_SimTKCOMMON_EXPORT const Real Three;       ///< Real(3)

extern SimTK_SimTKCOMMON_EXPORT const Real OneHalf;     ///< Real(1)/2
extern SimTK_SimTKCOMMON_EXPORT const Real OneThird;    ///< Real(1)/3
extern SimTK_SimTKCOMMON_EXPORT const Real OneFourth;   ///< Real(1)/4
extern SimTK_SimTKCOMMON_EXPORT const Real OneFifth;    ///< Real(1)/5
extern SimTK_SimTKCOMMON_EXPORT const Real OneSixth;    ///< Real(1)/6
extern SimTK_SimTKCOMMON_EXPORT const Real OneSeventh;  ///< Real(1)/7
extern SimTK_SimTKCOMMON_EXPORT const Real OneEighth;   ///< Real(1)/8
extern SimTK_SimTKCOMMON_EXPORT const Real OneNinth;    ///< Real(1)/9
extern SimTK_SimTKCOMMON_EXPORT const Real Pi;          ///< Real(pi)
extern SimTK_SimTKCOMMON_EXPORT const Real OneOverPi;   ///< 1/Real(pi)
extern SimTK_SimTKCOMMON_EXPORT const Real E;           ///< \e e = Real(exp(1))
extern SimTK_SimTKCOMMON_EXPORT const Real Log2E;       ///< Real(log2(\e e)) (log base 2)
extern SimTK_SimTKCOMMON_EXPORT const Real Log10E;      ///< Real(log10(\e e)) (log base 10)
extern SimTK_SimTKCOMMON_EXPORT const Real Sqrt2;       ///< Real(sqrt(2))
extern SimTK_SimTKCOMMON_EXPORT const Real OneOverSqrt2;///< 1/sqrt(2)==sqrt(2)/2 as Real
extern SimTK_SimTKCOMMON_EXPORT const Real Sqrt3;       ///< Real(sqrt(3))
extern SimTK_SimTKCOMMON_EXPORT const Real OneOverSqrt3;///< Real(1/sqrt(3))
extern SimTK_SimTKCOMMON_EXPORT const Real CubeRoot2;   ///< Real(2^(1/3)) (cube root of 2)
extern SimTK_SimTKCOMMON_EXPORT const Real CubeRoot3;   ///< Real(3^(1/3)) (cube root of 3)
extern SimTK_SimTKCOMMON_EXPORT const Real Ln2;         ///< Real(ln(2)) (natural log of 2)
extern SimTK_SimTKCOMMON_EXPORT const Real Ln10;        ///< Real(ln(10)) (natural log of 10)
       
/** We only need one complex constant, \e i = sqrt(-1).\ For the rest 
just multiply the real constant by \e i, or convert with 
Complex(the Real constant), or if you need an address you can use 
NTraits<Complex>::getPi(), etc. 
@see NTraits **/
extern SimTK_SimTKCOMMON_EXPORT const Complex I;
/**@}**/

    ///////////////////////////
    // SOME SCALAR UTILITIES //
    ///////////////////////////


/**
 * @defgroup atMostOneBitIsSet atMostOneBitIsSet()
 * @ingroup BitFunctions
 *
 * atMostOneBitIsSet(i) provides an extremely fast way to determine whether
 * an integral type is either zero or consists of a single set bit. This
 * question arises when using bits to represent set membership where one
 * may wish to verify that an integer represents a single element rather
 * than a set of elements.
 *
 * @see exactlyOneBitIsSet()
 */
//@{
// We use the trick that v & v-1 returns the value that is v with its
// rightmost bit cleared (if it has a rightmost bit set).
inline bool atMostOneBitIsSet(unsigned char v)      {return (v&(v-1))==0;}
inline bool atMostOneBitIsSet(unsigned short v)     {return (v&(v-1))==0;}
inline bool atMostOneBitIsSet(unsigned int v)       {return (v&(v-1))==0;}
inline bool atMostOneBitIsSet(unsigned long v)      {return (v&(v-1))==0;}
inline bool atMostOneBitIsSet(unsigned long long v) {return (v&(v-1))==0;}
inline bool atMostOneBitIsSet(signed char v)        {return (v&(v-1))==0;}
inline bool atMostOneBitIsSet(char v)               {return (v&(v-1))==0;}
inline bool atMostOneBitIsSet(short v)              {return (v&(v-1))==0;}
inline bool atMostOneBitIsSet(int v)                {return (v&(v-1))==0;}
inline bool atMostOneBitIsSet(long v)               {return (v&(v-1))==0;}
inline bool atMostOneBitIsSet(long long v)          {return (v&(v-1))==0;}
//@}

/**
 * @defgroup exactlyOneBitIsSet exactlyOneBitIsSet()
 * @ingroup BitFunctions
 *
 * exactlyOneBitIsSet(i) provides a very fast way to determine whether
 * an integral type has exactly one bit set. For unsigned and positive
 * signed values, this is equivalent to the value being a power of two.
 * Note that negative powers of two are <em>not</em> represented with
 * a single bit set -- negate it first if you want to use this routine
 * to determine if a signed value is a negative power of two.
 *
 * @see atMostOneBitIsSet()
 */
//@{
inline bool exactlyOneBitIsSet(unsigned char v)      {return v && atMostOneBitIsSet(v);}
inline bool exactlyOneBitIsSet(unsigned short v)     {return v && atMostOneBitIsSet(v);}
inline bool exactlyOneBitIsSet(unsigned int v)       {return v && atMostOneBitIsSet(v);}
inline bool exactlyOneBitIsSet(unsigned long v)      {return v && atMostOneBitIsSet(v);}
inline bool exactlyOneBitIsSet(unsigned long long v) {return v && atMostOneBitIsSet(v);}
inline bool exactlyOneBitIsSet(signed char v)        {return v && atMostOneBitIsSet(v);}
inline bool exactlyOneBitIsSet(char v)               {return v && atMostOneBitIsSet(v);}
inline bool exactlyOneBitIsSet(short v)              {return v && atMostOneBitIsSet(v);}
inline bool exactlyOneBitIsSet(int v)                {return v && atMostOneBitIsSet(v);}
inline bool exactlyOneBitIsSet(long v)               {return v && atMostOneBitIsSet(v);}
inline bool exactlyOneBitIsSet(long long v)          {return v && atMostOneBitIsSet(v);}
//@}

/**
 * @defgroup SignBitGroup signBit()
 * @ingroup BitFunctions
 *
 * signBit(i) provides a fast way to determine the value of the sign
 * bit (as a bool) for integral and floating types. Note that this is
 * significantly different than sign(x); be sure you know what you're doing
 * if you use this method. signBit() refers to the underlying representation
 * rather than the numerical value. For example, for floating types there
 * are two zeroes, +0 and -0 which have opposite sign bits but the same
 * sign (0). Also, unsigned types have sign() of 0 or 1, but they are 
 * considered here to have a sign bit of 0 always, since the stored high
 * bit does not indicate a negative value.
 *
 * \b Notes
 *  - signBit() is overloaded for 'signed char' and 'unsigned char', but not
 *    for plain 'char' because we don't know whether to interpret the high
 *    bit as a sign in that case (because the C++ standard leaves it unspecified).
 *  - complex and conjugate numbers do not have sign bits.
 *  - negator<float> and negator<double> have the \e same sign bit as the
 *    underlying representation -- it's up to you to realize that it is
 *    interpreted differently!
 *
 * @see sign()
 */
/*@{*/
// Don't remove these unused formal parameter names 'u'; doxygen barfs.
inline bool signBit(unsigned char u)      {return false;}
inline bool signBit(unsigned short u)     {return false;}
inline bool signBit(unsigned int u)       {return false;}
inline bool signBit(unsigned long u)      {return false;}
inline bool signBit(unsigned long long u) {return false;}

// Note that plain 'char' type is not overloaded -- see above.

// We're assuming sizeof(char)==1, short==2, int==4, long long==8 which is safe
// for all our anticipated platforms. But some 64 bit implementations have
// sizeof(long)==4 while others have sizeof(long)==8 so we'll use the ANSI
// standard value LONG_MIN which is a long value with just the high bit set.
// (We're assuming two's complement integers here; I haven't seen anything
// else in decades.)
inline bool signBit(signed char i) {return ((unsigned char)i      & 0x80U) != 0;}
inline bool signBit(short       i) {return ((unsigned short)i     & 0x8000U) != 0;}
inline bool signBit(int         i) {return ((unsigned int)i       & 0x80000000U) != 0;}
inline bool signBit(long long   i) {return ((unsigned long long)i & 0x8000000000000000ULL) != 0;}

inline bool signBit(long        i) {return ((unsigned long)i
                                            & (unsigned long)LONG_MIN) != 0;}

inline bool signBit(const float&  f) {return std::signbit(f);}
inline bool signBit(const double& d) {return std::signbit(d);}
inline bool signBit(const negator<float>&  nf) {return std::signbit(-nf);} // !!
inline bool signBit(const negator<double>& nd) {return std::signbit(-nd);} // !!
#ifdef SimTK_REAL_IS_ADOUBLE
    inline bool signBit(const adouble& d)
        {   return signBit(NTraits<adouble>::value(d)); }
    inline bool signBit(const negator<adouble>& nd)
        {   return signBit(NTraits<adouble>::value(-nd)); }
#endif

/*@}*/

/**
 * @defgroup SignGroup      sign()
 * @ingroup ScalarFunctions
 *
 * s=sign(n) returns int -1,0,1 according to n<0, n==0, n>0 for any integer
 * or real numeric type, unsigned 0 or 1 for any unsigned argument. This
 * routine is specialized for each of the int, unsigned, and real types
 * of all sizes. Sign is defined for "signed char" and "unsigned char" but
 * not plain "char" since the language leaves unspecified whether that is
 * a signed or unsigned type. Sign is not defined for complex or conjugate.
 */
//@{
inline unsigned int sign(unsigned char      u) {return u==0 ? 0 : 1;}
inline unsigned int sign(unsigned short     u) {return u==0 ? 0 : 1;}
inline unsigned int sign(unsigned int       u) {return u==0 ? 0 : 1;}
inline unsigned int sign(unsigned long      u) {return u==0 ? 0 : 1;}
inline unsigned int sign(unsigned long long u) {return u==0 ? 0 : 1;}

// Don't overload for plain "char" because it may be signed or unsigned
// depending on the compiler.

inline int sign(signed char i) {return i>0 ? 1 : (i<0 ? -1 : 0);}
inline int sign(short       i) {return i>0 ? 1 : (i<0 ? -1 : 0);}
inline int sign(int         i) {return i>0 ? 1 : (i<0 ? -1 : 0);}
inline int sign(long        i) {return i>0 ? 1 : (i<0 ? -1 : 0);}
inline int sign(long long   i) {return i>0 ? 1 : (i<0 ? -1 : 0);}

inline int sign(const float&       x) {return x>0 ? 1 : (x<0 ? -1 : 0);}
inline int sign(const double&      x) {return x>0 ? 1 : (x<0 ? -1 : 0);}

inline int sign(const negator<float>&       x) {return -sign(-x);} // -x is free
inline int sign(const negator<double>&      x) {return -sign(-x);}
#ifdef SimTK_REAL_IS_ADOUBLE
    inline int sign(const adouble&          x)
        {return sign(NTraits<adouble>::value(x)); }
    inline int sign(const negator<adouble>& x)
        {return -sign(NTraits<adouble>::value(-x)); }
#endif
//@}

/**
 * @defgroup square square()
 * @ingroup ScalarFunctions
 *
 * y=square(x) returns the square of the argument for any numeric type.
 * We promise to evaluate x only once. We assume is is acceptable for
 * the result type to be the same as the argument type; if it won't
 * fit caller must cast argument to a wider type first. This is an
 * inline routine which will run as fast as an explicit multiply
 * (x*x) in optimized code, and somewhat faster for complex and 
 * conjugate types (5 flops instead of the usual 6).
 *
 * Squaring a negated number loses the negator at no cost; squaring
 * a conjugate number returns a complex result at no additional cost.
 */
//@{
inline unsigned char  square(unsigned char  u) {return u*u;}
inline unsigned short square(unsigned short u) {return u*u;}
inline unsigned int   square(unsigned int   u) {return u*u;}
inline unsigned long  square(unsigned long  u) {return u*u;}
inline unsigned long long square(unsigned long long u) {return u*u;}

inline char        square(char c) {return c*c;}

inline signed char square(signed char i) {return i*i;}
inline short       square(short       i) {return i*i;}
inline int         square(int         i) {return i*i;}
inline long        square(long        i) {return i*i;}
inline long long   square(long long   i) {return i*i;}

inline float       square(const float&       x) {return x*x;}
inline double      square(const double&      x) {return x*x;}
#ifdef SimTK_REAL_IS_ADOUBLE
    inline adouble square(const adouble&     x) {return x*x;}
#endif

// Negation is free for negators, so we can square them and clean
// them up at the same time at no extra cost.
inline float       square(const negator<float>&       x) {return square(-x);}
inline double      square(const negator<double>&      x) {return square(-x);}
#ifdef SimTK_REAL_IS_ADOUBLE
    inline adouble square(const negator<adouble>&     x) {return square(-x);}
#endif

// It is safer to templatize using complex classes, and doesn't make
// debugging any worse since complex is already templatized. 
// 5 flops vs. 6 for general complex multiply.
template <class P> inline 
std::complex<P> square(const std::complex<P>& x) {
    const P re=x.real(), im=x.imag();
    return std::complex<P>(re*re-im*im, 2*re*im);
}

// We can square a conjugate and clean it up back to complex at
// the same time at zero cost (or maybe 1 negation depending
// on how the compiler handles the "-2" below).
template <class P> inline 
std::complex<P> square(const conjugate<P>& x) {
    const P re=x.real(), nim=x.negImag();
    return std::complex<P>(re*re-nim*nim, -2*re*nim);
}

template <class P> inline
std::complex<P> square(const negator< std::complex<P> >& x) {
    return square(-x); // negation is free for negators
}

// Note return type here after squaring negator<conjugate>
// is complex, not conjugate.
template <class P> inline
std::complex<P> square(const negator< conjugate<P> >& x) {
    return square(-x); // negation is free for negators
}
//@}

/**
 * @defgroup cube cube()
 * @ingroup ScalarFunctions
 *
 * y=cube(x) returns the cube of the argument for any numeric type,
 * integral or floating point. We promise to evaluate x only once.
 * We assume is is acceptable for the result type to be the same
 * as the argument type; if it won't fit caller must cast argument
 * to a wider type first. This is an inline routine which will run
 * as fast as explicit multiplies (x*x*x) in optimized code, and
 * significantly faster for complex or conjugate types (8 flops
 * vs. 11).
 *
 * Cubing a negated real type returns a negated result. Cubing
 * a negated complex or conjugate returns a non-negated complex
 * result since that can be done with no additional cost.
 */
//@{
inline unsigned char  cube(unsigned char  u) {return u*u*u;}
inline unsigned short cube(unsigned short u) {return u*u*u;}
inline unsigned int   cube(unsigned int   u) {return u*u*u;}
inline unsigned long  cube(unsigned long  u) {return u*u*u;}
inline unsigned long long cube(unsigned long long u) {return u*u*u;}

inline char        cube(char c) {return c*c*c;}

inline signed char cube(signed char i) {return i*i*i;}
inline short       cube(short       i) {return i*i*i;}
inline int         cube(int         i) {return i*i*i;}
inline long        cube(long        i) {return i*i*i;}
inline long long   cube(long long   i) {return i*i*i;}

inline float       cube(const float&       x) {return x*x*x;}
inline double      cube(const double&      x) {return x*x*x;}
#ifdef SimTK_REAL_IS_ADOUBLE
    inline adouble cube(const adouble&     x) {return x*x*x;}
#endif

// To keep this cheap we'll defer getting rid of the negator<> until
// some other operation. We cube -x and then recast that to negator<>
// on return, for a total cost of 2 flops.
inline negator<float> cube(const negator<float>& x) {
    return negator<float>::recast(cube(-x));
}
inline negator<double> cube(const negator<double>& x) {
    return negator<double>::recast(cube(-x));
}
#ifdef SimTK_REAL_IS_ADOUBLE
    inline negator<adouble> cube(const negator<adouble>& x)
    {   return negator<adouble>::recast(cube(-x)); }
#endif

// Cubing a complex this way is cheaper than doing it by
// multiplication. Cost here is 8 flops vs. 11 for a square
// followed by a multiply.
template <class P> inline
std::complex<P> cube(const std::complex<P>& x) {
    const P re=x.real(), im=x.imag(), rr=re*re, ii=im*im;
    return std::complex<P>(re*(rr-3*ii), im*(3*rr-ii));
}

// Cubing a negated complex allows us to cube and eliminate the
// negator at the same time for zero extra cost. Compare the 
// expressions here to the normal cube above to see the free
// sign changes in both parts. 8 flops here.
template <class P> inline
std::complex<P> cube(const negator< std::complex<P> >& x) {
    // -x is free for a negator
    const P nre=(-x).real(), nim=(-x).imag(), rr=nre*nre, ii=nim*nim;
    return std::complex<P>(nre*(3*ii-rr), nim*(ii-3*rr));
}

// Cubing a conjugate this way saves a lot over multiplying, and
// also lets us convert the result to complex for free.
template <class P> inline
std::complex<P> cube(const conjugate<P>& x) {
    const P re=x.real(), nim=x.negImag(), rr=re*re, ii=nim*nim;
    return std::complex<P>(re*(rr-3*ii), nim*(ii-3*rr));
}


// Cubing a negated conjugate this way saves a lot over multiplying, and
// also lets us convert the result to non-negated complex for free.
template <class P> inline
std::complex<P> cube(const negator< conjugate<P> >& x) {
    // -x is free for a negator
    const P nre=(-x).real(), im=(-x).negImag(), rr=nre*nre, ii=im*im;
    return std::complex<P>(nre*(3*ii-rr), im*(3*rr-ii));
}
//@}

/** @defgroup ClampingGroup     clamp(), clampInPlace()
    @ingroup ScalarFunctions

Limit a numerical value so that it does not go outside a given range.
There are two functions (plus overloads) defined here: clamp() and 
clampInPlace(). The first one is the most commonly used and simply 
calculates an in-range value from an input value and a given range
[low,high]. clampInPlace() is given a reference to a variable and if
necessary modifies that variable so that its value is in the given range
[low,high]. Both functions are overloaded for all the integral and real 
types but are not defined for complex or conjugate types. 

The following examples shows how clamp() and clampInPlace() can be defined 
in terms of std::min() and std::max(). 

clamp():
@code
    const double low, high; // from somewhere
    const double v;
    double clampedValue;
    clampedValue = clamp(low,v,high); // clampedValue is in [low,high]
    clampedValue = std::min(std::max(low,v), high); // equivalent
@endcode
clampInPlace():
@code
    const double low, high; // from somewhere
    double v;
    clampInPlace(low,v,high); // now v is in [low,high]
    v = std::min(std::max(low,v), high); // equivalent
@endcode **/
/*@{*/

/** Check that low <= v <= high and modify v in place if necessary to 
bring it into that range.
@param[in]      low     The lower bound; must be <= high.
@param[in,out]  v       The variable whose value is changed if necessary.
@param[in]      high    The upper bound; must be >= low.
@return A writable reference to the now-possibly-modified input variable v.

This method is overloaded for all standard integral and floating point
types. All the arguments and the return type will be the same type; there
are no explicit overloads for mixed types so you may find you need to
cast the bounds in some cases to ensure you are calling the correct
overload (this does not apply for ADOL-C cases where there are explicit
overloads for mixed types between double and adouble).

Cost: These are very fast inline methods; the floating point ones use
just two flops. **/
inline double& clampInPlace(double low, double& v, double high) 
{   assert(low<=high); if (v<low) v=low; else if (v>high) v=high; return v; }
#ifdef SimTK_REAL_IS_ADOUBLE
<<<<<<< HEAD
    // Memory is allocated when using ADOL-C to avoid using if statements and
    // allow taping.
=======
    // We need to allocate an intermediate adouble expression when using ADOL-C
    // to avoid using if statements and allow taping. This operation will
    // therefore be slower when using ADOL-C.
>>>>>>> df8395a3
    /** @copydoc SimTK::clampInPlace(double,double&,double) */
    inline adouble& clampInPlace(double low, adouble& v, double high)
    {   assert(low<=high);
        v = NTraits<adouble>::min(NTraits<adouble>::max(v,low),high);
        return v; }
<<<<<<< HEAD
    // Memory is allocated when using ADOL-C to avoid using if statements and
    // allow taping.
=======
    // We need to allocate an intermediate adouble expression when using ADOL-C
    // to avoid using if statements and allow taping. This operation will
    // therefore be slower when using ADOL-C.
>>>>>>> df8395a3
    /** @copydoc SimTK::clampInPlace(double,double&,double) */
    inline adouble& clampInPlace(adouble low, adouble& v, adouble high)
    {   assert(low<=high);
        v = NTraits<adouble>::min(NTraits<adouble>::max(v,low),high);
        return v; }
#endif
/** @copydoc SimTK::clampInPlace(double,double&,double) **/
inline float& clampInPlace(float low, float& v, float high) 
{   assert(low<=high); if (v<low) v=low; else if (v>high) v=high; return v; }

    // Floating point clamps with integer bounds; without these
    // explicit casts are required.

/** @copydoc SimTK::clampInPlace(double,double&,double) 
Takes integer bounds to avoid need for explicit casts. **/
inline double& clampInPlace(int low, double& v, int high) 
{   return clampInPlace((double)low,v,(double)high); }
#ifdef SimTK_REAL_IS_ADOUBLE
    /** @copydoc SimTK::clampInPlace(double,double&,double)
    Takes integer bounds to avoid need for explicit casts. */
    inline adouble& clampInPlace(int low, adouble& v, int high)
    {   return clampInPlace((double)low,v,(double)high); }
#endif
/** @copydoc SimTK::clampInPlace(double,double&,double) 
Takes integer bounds to avoid need for explicit casts. **/
inline float& clampInPlace(int low, float& v, int high) 
{   return clampInPlace((float)low,v,(float)high); }

/** @copydoc SimTK::clampInPlace(double,double&,double) 
Takes an integer bound to avoid need for explicit casts. **/
inline double& clampInPlace(int low, double& v, double high) 
{   return clampInPlace((double)low,v,high); }
#ifdef SimTK_REAL_IS_ADOUBLE
    /** @copydoc SimTK::clampInPlace(double,double&,double)
    Takes an integer bound to avoid need for explicit casts. */
    inline adouble& clampInPlace(int low, adouble& v, double high)
    {   return clampInPlace((double)low,v,high); }
#endif
/** @copydoc SimTK::clampInPlace(double,double&,double) 
Takes an integer bound to avoid need for explicit casts. **/
inline float& clampInPlace(int low, float& v, float high) 
{   return clampInPlace((float)low,v,high); }

/** @copydoc SimTK::clampInPlace(double,double&,double) 
Takes an integer bound to avoid need for explicit casts. **/
inline double& clampInPlace(double low, double& v, int high) 
{   return clampInPlace(low,v,(double)high); }
#ifdef SimTK_REAL_IS_ADOUBLE
    /** @copydoc SimTK::clampInPlace(double,double&,double)
    Takes an integer bound to avoid need for explicit casts. */
    inline adouble& clampInPlace(double low, adouble& v, int high)
    {   return clampInPlace(low,v,(double)high); }
#endif
/** @copydoc SimTK::clampInPlace(double,double&,double) 
Takes an integer bound to avoid need for explicit casts. **/
inline float& clampInPlace(float low, float& v, int high) 
{   return clampInPlace(low,v,(float)high); }

/** @copydoc SimTK::clampInPlace(double,double&,double) **/
inline unsigned char& clampInPlace(unsigned char low, unsigned char& v, unsigned char high) 
{   assert(low<=high); if (v<low) v=low; else if (v>high) v=high; return v; }
/** @copydoc SimTK::clampInPlace(double,double&,double) **/
inline unsigned short& clampInPlace(unsigned short low, unsigned short& v, unsigned short high) 
{   assert(low<=high); if (v<low) v=low; else if (v>high) v=high; return v; }
/** @copydoc SimTK::clampInPlace(double,double&,double) **/
inline unsigned int& clampInPlace(unsigned int low, unsigned int& v, unsigned int high) 
{   assert(low<=high); if (v<low) v=low; else if (v>high) v=high; return v; }
/** @copydoc SimTK::clampInPlace(double,double&,double) **/
inline unsigned long& clampInPlace(unsigned long low, unsigned long& v, unsigned long high) 
{   assert(low<=high); if (v<low) v=low; else if (v>high) v=high; return v; }
/** @copydoc SimTK::clampInPlace(double,double&,double) **/
inline unsigned long long& clampInPlace(unsigned long long low, unsigned long long& v, unsigned long long high) 
{   assert(low<=high); if (v<low) v=low; else if (v>high) v=high; return v; }

/** @copydoc SimTK::clampInPlace(double,double&,double) **/
inline char& clampInPlace(char low, char& v, char high) 
{   assert(low<=high); if (v<low) v=low; else if (v>high) v=high; return v; }
/** @copydoc SimTK::clampInPlace(double,double&,double) **/
inline signed char& clampInPlace(signed char low, signed char& v, signed char high) 
{   assert(low<=high); if (v<low) v=low; else if (v>high) v=high; return v; }

/** @copydoc SimTK::clampInPlace(double,double&,double) **/
inline short& clampInPlace(short low, short& v, short high) 
{   assert(low<=high); if (v<low) v=low; else if (v>high) v=high; return v; }
/** @copydoc SimTK::clampInPlace(double,double&,double) **/
inline int& clampInPlace(int low, int& v, int high) 
{   assert(low<=high); if (v<low) v=low; else if (v>high) v=high; return v; }
/** @copydoc SimTK::clampInPlace(double,double&,double) **/
inline long& clampInPlace(long low, long& v, long high) 
{   assert(low<=high); if (v<low) v=low; else if (v>high) v=high; return v; }
/** @copydoc SimTK::clampInPlace(double,double&,double) **/
inline long long& clampInPlace(long long low, long long& v, long long high) 
{   assert(low<=high); if (v<low) v=low; else if (v>high) v=high; return v; }

/** @copydoc SimTK::clampInPlace(double,double&,double) **/
inline negator<float>& clampInPlace(float low, negator<float>& v, float high) 
{   assert(low<=high); if (v<low) v=low; else if (v>high) v=high; return v; }
/** @copydoc SimTK::clampInPlace(double,double&,double) **/
inline negator<double>& clampInPlace(double low, negator<double>& v, double high) 
{   assert(low<=high); if (v<low) v=low; else if (v>high) v=high; return v; }
#ifdef SimTK_REAL_IS_ADOUBLE
<<<<<<< HEAD
    // Memory is allocated when using ADOL-C to avoid using if statements and
    // allow taping.
=======
    // We need to allocate intermediate adouble expressions when using ADOL-C
    // to avoid using if statements and allow taping. This operation will
    // therefore be slower when using ADOL-C.
>>>>>>> df8395a3
    /** @copydoc SimTK::clampInPlace(double,double&,double) */
    inline negator<adouble>& clampInPlace(double low, negator<adouble>& v,
                                          double high)
    {   adouble vad = v;
        v = clampInPlace(low,vad,high);
        return v; }
<<<<<<< HEAD
    // Memory is allocated when using ADOL-C to avoid using if statements and
    // allow taping.
=======
    // We need to allocate intermediate adouble expressions when using ADOL-C
    // to avoid using if statements and allow taping. This operation will
    // therefore be slower when using ADOL-C.
>>>>>>> df8395a3
    /** @copydoc SimTK::clampInPlace(double,double&,double) */
    inline negator<adouble>& clampInPlace(adouble low, negator<adouble>& v,
                                          adouble high)
    {   adouble vad = v;
        v = clampInPlace(low,vad,high);
        return v; }
#endif


/** If v is in range low <= v <= high then return v, otherwise return
the nearest bound; this function does not modify the input variable v.
@param[in]      low     The lower bound; must be <= high.
@param[in]      v       The value to be put into range [low,high].
@param[in]      high    The upper bound; must be >= low.
@return Either the value v or one of the bounds.

This method is overloaded for all standard integral and floating point
types. All the arguments and the return type will be the same type; there
are no explicit overloads for mixed types so you may find you need to
cast the bounds in some cases to ensure you are calling the correct
overload (this does not apply for ADOL-C cases where there are explicit
overloads for mixed types between double and adouble).

@warning Viewed as a function of the input value v, clamp(v) is not
very smooth -- it is continuous (C0) but even its first derivative is
infinite at the bounds.

Cost: These are very fast, inline methods; the floating point ones use
just two flops.
@see clampInPlace() **/
inline double clamp(double low, double v, double high) 
{   return clampInPlace(low,v,high); }
#ifdef SimTK_REAL_IS_ADOUBLE
    /** @copydoc SimTK::clamp(double,double,double) **/
    inline adouble clamp(double low, adouble v, double high)
    {   return clampInPlace(low,v,high); }
    /** @copydoc SimTK::clamp(double,double,double) **/
    inline adouble clamp(adouble low, adouble v, adouble high)
    {   return clampInPlace(low,v,high); }
#endif
/** @copydoc SimTK::clamp(double,double,double) **/
inline float clamp(float low, float v, float high) 
{   return clampInPlace(low,v,high); }

/** @copydoc SimTK::clamp(double,double,double) 
Takes integer bounds to avoid need for explicit casts. **/
inline double clamp(int low, double v, int high) 
{   return clampInPlace(low,v,high); }
#ifdef SimTK_REAL_IS_ADOUBLE
    /** @copydoc SimTK::clamp(double,double,double)
    Takes integer bounds to avoid need for explicit casts. **/
    inline adouble clamp(int low, adouble v, int high)
    {   return clampInPlace(low,v,high); }
#endif
/** @copydoc SimTK::clamp(double,double,double) 
Takes integer bounds to avoid need for explicit casts. **/
inline float clamp(int low, float v, int high) 
{   return clampInPlace(low,v,high); }

/** @copydoc SimTK::clamp(double,double,double) 
Takes an integer bound to avoid need for explicit casts. **/
inline double clamp(int low, double v, double high) 
{   return clampInPlace(low,v,high); }
#ifdef SimTK_REAL_IS_ADOUBLE
    /** @copydoc SimTK::clamp(double,double,double)
    Takes an integer bound to avoid need for explicit casts. **/
    inline adouble clamp(int low, adouble v, double high)
    {   return clampInPlace(low,v,high); }
#endif
/** @copydoc SimTK::clamp(double,double,double) 
Takes an integer bound to avoid need for explicit casts. **/
inline float clamp(int low, float v, float high) 
{   return clampInPlace(low,v,high); }

/** @copydoc SimTK::clamp(double,double,double) 
Takes an integer bound to avoid need for explicit casts. **/
inline double clamp(double low, double v, int high) 
{   return clampInPlace(low,v,high); }
#ifdef SimTK_REAL_IS_ADOUBLE
    /** @copydoc SimTK::clamp(double,double,double)
    Takes an integer bound to avoid need for explicit casts. **/
    inline adouble clamp(double low, adouble v, int high)
    {   return clampInPlace(low,v,high); }
#endif
/** @copydoc SimTK::clamp(double,double,double) 
Takes an integer bound to avoid need for explicit casts. **/
inline float clamp(float low, float v, int high) 
{   return clampInPlace(low,v,high); }

/** @copydoc SimTK::clamp(double,double,double) **/
inline unsigned char clamp(unsigned char low, unsigned char v, unsigned char high) 
{   return clampInPlace(low,v,high); }
/** @copydoc SimTK::clamp(double,double,double) **/
inline unsigned short clamp(unsigned short low, unsigned short v, unsigned short high) 
{   return clampInPlace(low,v,high); }
/** @copydoc SimTK::clamp(double,double,double) **/
inline unsigned int clamp(unsigned int low, unsigned int v, unsigned int high) 
{   return clampInPlace(low,v,high); }
/** @copydoc SimTK::clamp(double,double,double) **/
inline unsigned long clamp(unsigned long low, unsigned long v, unsigned long high) 
{   return clampInPlace(low,v,high); }
/** @copydoc SimTK::clamp(double,double,double) **/
inline unsigned long long clamp(unsigned long long low, unsigned long long v, unsigned long long high) 
{   return clampInPlace(low,v,high); }

/** @copydoc SimTK::clamp(double,double,double) **/
inline char clamp(char low, char v, char high) 
{   return clampInPlace(low,v,high); }
/** @copydoc SimTK::clamp(double,double,double) **/
inline signed char clamp(signed char low, signed char v, signed char high) 
{   return clampInPlace(low,v,high); }

/** @copydoc SimTK::clamp(double,double,double) **/
inline short clamp(short low, short v, short high) 
{   return clampInPlace(low,v,high); }
/** @copydoc SimTK::clamp(double,double,double) **/
inline int clamp(int low, int v, int high) 
{   return clampInPlace(low,v,high); }
/** @copydoc SimTK::clamp(double,double,double) **/
inline long clamp(long low, long v, long high) 
{   return clampInPlace(low,v,high); }
/** @copydoc SimTK::clamp(double,double,double) **/
inline long long clamp(long long low, long long v, long long high) 
{   return clampInPlace(low,v,high); }


// These aren't strictly necessary but are here to help the
// compiler find the right overload to call. These cost an
// extra flop because the negator<T> has to be cast to T which
// requires that the pending negation be performed. Note that
// the result types are not negated.

/** @copydoc SimTK::clamp(double,double,double)
Explicitly takes a negator<float> argument to help the compiler find the
right overload, but the negation is performed (1 extra flop) and the result 
type is an ordinary float. **/
inline float clamp(float low, negator<float> v, float high)
{   return clamp(low,(float)v,high); }
/** @copydoc SimTK::clamp(double,double,double)
Explicitly takes a negator<double> argument to help the compiler find the
right overload, but the negation is performed (1 extra flop) and the result 
type is an ordinary double. **/
inline double clamp(double low, negator<double> v, double high) 
{   return clamp(low,(double)v,high); }
#ifdef SimTK_REAL_IS_ADOUBLE
    /** @copydoc SimTK::clamp(double,double,double)
    Explicitly takes a negator<adouble> argument to help the compiler find the
    right overload, but the negation is performed and the result type is an
    ordinary adouble. **/
    inline adouble clamp(double low, negator<adouble> v, double high)
    {   return clamp(low,(adouble)v,high); }
    /** @copydoc SimTK::clamp(double,double,double)
    Explicitly takes a negator<adouble> argument to help the compiler find the
    right overload, but the negation is performed and the result type is an
    ordinary adouble. **/
    inline adouble clamp(adouble low, negator<adouble> v, adouble high)
    {   return clamp(low,(adouble)v,high); }
#endif
/*@}*/



/** @defgroup SmoothedStepFunctions   Smoothed step functions
    @ingroup ScalarFunctions

Functions stepUp(), stepDown() and stepAny() provide smooth, S-shaped 
step functions that are useful for "softening" abrupt transitions between 
two values. Functions that return the first three derivatives of these
step functions are also provided.

y=stepUp(x) for x=0:1 returns a smooth, S-shaped step function y(x),
symmetric about the midpoint x=0.5, such that y(0)=0, y(1)=1, 
y'(0)=y''(0)=y'(1)=y''(1)=0, where the primes indicate differentiation 
with respect to x. No guarantees are made about the behavior of higher 
derivatives except to say that y''' does exist.

y=stepDown(x) for x=0:1 is a mirror image S curve that takes y
down from 1 to 0 smoothly as x goes from 0 to 1. As with stepUp()
y' and y'' are 0 at both ends, but here y(0)=1 and y(1)=0.

The stepAny() function is also available to make a step function
that takes y smoothly from y0 to y1 as x goes from x0 to x1.

We also provide functions that calculate the first three derivatives
of stepUp(), stepDown(), and stepAny(), namely: dstepUp(), d2stepUp(), 
d3stepUp(), and similarly dstepDown(), dstepAny() and so on. Note again 
that the third derivative is not guaranteed to be well behaved.

Costs of the current implementations of these inline functions are:
    - stepUp() 7 flops
    - dstepUp() 4 flops
    - d2stepUp() 6 flops
    - d3stepUp() 4 flops

The corresponding stepDown() methods cost one extra flop; the
stepAny() methods cost 6 extra flops (provided you do some precalculation;
see the stepAny() documentation). **/
/*@{*/

/** This alias allows us to enable certain functions for only floating
point types (float, double, and maybe ADOL-C's adouble). */
// https://stackoverflow.com/questions/31596565/template-function-that-matches-only-certain-types
template <typename T>
using enable_if_floating_point = typename std::enable_if<
           std::is_same<T, float>::value
        || std::is_same<T, double>::value
#ifdef SimTK_REAL_IS_ADOUBLE
        || std::is_same<T, adouble>::value
#endif
        >::type;

/** Interpolate smoothly from 0 up to 1 as the input argument goes from 0 to 1,
with first and second derivatives zero at either end of the interval.

@param[in]  x       The control parameter, in range [0,1].
@return The smoothed output value, in range [0,1] but with first and second 
derivatives smoothly approaching zero as x approaches either end of its 
interval.

See the documentation for stepAny() for a discussion about how to shift and
scale this function to produce arbitrary steps.

This function template works for float, double, and adouble (if using ADOL-C).
Cost is 7 flops.
@see stepDown(), stepAny() **/
template <typename T, typename = enable_if_floating_point<T>>
T stepUp(T x)
{   assert(0 <= x && x <= 1);
    return x*x*x*(10+x*(6*x-15)); }  //10x^3-15x^4+6x^5

/** Interpolate smoothly from 1 down to 0 as the input argument goes from 
0 to 1, with first and second derivatives zero at either end of the interval.

@param[in]  x       The control parameter, in range [0,1].
@return The smoothed output value, in range [1,0] but with first and second 
derivatives smoothly approaching zero as x approaches either end of its 
interval.

See the documentation for stepAny() for a discussion about how to shift and
scale this function to produce arbitrary steps.

This function template works for float, double, and adouble (if using ADOL-C).
Cost is 8 flops.
@see stepUp(), stepAny() **/
template <typename T, typename = enable_if_floating_point<T>>
T stepDown(T x) {return (T)1.0 -stepUp(x);}

// We use the templated function stepAnyImpl() to share the implementations of
// stepAny() with floating point types (double, float, and adouble (if using
// ADOL-C)). This allows maintaining the ability to use integers as bounds.
// See stepAny() for documentation.
template <typename T, typename = enable_if_floating_point<T>>
T stepAnyImpl(T y0, T yRange, T x0, T oneOverXRange, T x)
{
    T xadj = (x - x0)*oneOverXRange;
    assert(-NTraits<T>::getSignificant() <= xadj
        && xadj <= 1 + NTraits<T>::getSignificant());
    clampInPlace((T)0.0, xadj, (T)1.0);
    return y0 + yRange*stepUp(xadj);
}
/** Interpolate smoothly from y0 to y1 as the input argument goes from x0 to x1,
with first and second derivatives zero at either end of the interval.

@param[in]          y0
    The output value when x=x0.
@param[in]          yRange  
    The amount by which the output can change over the full interval, that is, 
    yRange=(y1-y0) where y1 is the value of the output when x=x1.
@param[in]          x0      
    The minimum allowable value for x.
@param[in]          oneOverXRange
    1/xRange, where xRange is the amount by which the input variable x can 
    change over its full interval, that is, xRange=(x1-x0) where x1 is the
    maximum allowable value for x.
@param[in]          x       
    The control parameter, in range [x0,x1]. This is often a time over
    which the output transition from y0 to y1 is to occur.
@return 
    The smoothed output value, in range [y0,y1] (where y1=y0+yRange) but with 
    first and second derivatives smoothly approaching zero as x approaches 
    either end of its interval.

Note that the desired curve is defined in terms of y0 and (y1-y0), and
x0 and 1/(x1-x0), rather than y0,y1,x0,x1 which would make for a nicer
calling signature. This is a concession to efficiency since the two ranges
are likely to be unchanged during many calls to this function and can thus
be precalculated. It wouldn't matter except that division is so expensive
(equivalent to 15-20 floating point operations). If you aren't concerned
about that (and in most cases it won't matter), you can call this
function using y0,y1,x0,x1 like this: @code
    y = stepAny(y0,y1-y0,x0,1/(x1-x0), x);
@endcode

Not counting the cost of calculating the ranges, each call to this function
requires 13 flops. Calculating the ranges in the argument list as shown
above raises the per-call cost to about 30 flops. However, there are many
common special cases that are much simpler. For example, if y is to go from
-1 to 1 while x goes from 0 to 1, then you can write: @code
    y = stepAny(-1,2,0,1, x);
@endcode
which is still only 13 flops despite the lack of pre-calculation.

@par Theory

stepUp() and stepDown() and their derivatives are defined only for arguments 
in the range 0 to 1. To create a general step function that smoothly 
interpolates from y=y0 to y1 while x goes from x0 to x1, and three derivatives,
we use the stepUp() functions like this:
@code
     ooxr = 1/(x1-x0);      // one over x range (signed)
     yr   = y1-y0;          // y range (signed)
     xadj = (x-x0)*ooxr     // x adjusted into 0:1 range (watch for roundoff)
     y    = y0 + yr * stepUp(xadj);
     dy   = yr*ooxr   * dstepUp(xadj);
     d2y  = yr*ooxr^2 * d2stepUp(xadj);
     d3y  = yr*ooxr^3 * d3stepUp(xadj);
@endcode

As a common special case, note that when y has a general range but x is
still in [0,1], the above simplifies considerably and you can save a few 
flops if you want by working with stepUp() or stepDown() directly. For 
example, in the common case where you want y to go from -1 to 1 as x goes 
from 0 to 1:
@code
    y   = stepAny(-1,2,0,1, x);  // y in [-1,1]; 13 flops
    y   = -1 + 2*stepUp(x);      // equivalent, saves 4 flops
    dy  = 2*dstepUp(x);          // these save 5 flops over dstepAny(), etc.
    d2y = 2*d2stepUp(x);
    d3y = 2*d3stepUp(x);
@endcode

It would be extremely rare for these few flops to matter at all; you should
almost always choose based on what looks better and/or is less error prone
instead. **/
inline double stepAny(double y0, double yRange,
                      double x0, double oneOverXRange,
                      double x) {
    return stepAnyImpl<double>(y0, yRange, x0, oneOverXRange, x);
}
/** @copydoc SimTK::stepAny(double,double,double,double,double) **/
inline float stepAny(float y0, float yRange,
                     float x0, float oneOverXRange,
                     float x) {
    return stepAnyImpl<float>(y0, yRange, x0, oneOverXRange, x);
}
#ifdef SimTK_REAL_IS_ADOUBLE
    /** @copydoc SimTK::stepAny(double,double,double,double,double) **/
    inline adouble stepAny(adouble y0, adouble yRange,
                           adouble x0, adouble oneOverXRange,
                           adouble x) {
        return stepAnyImpl<adouble>(y0, yRange, x0, oneOverXRange, x);
    }
#endif

/** First derivative of stepUp(): d/dx stepUp(x). 
@param[in] x    Control parameter in range [0,1]. 
@return First derivative of stepUp() at x. **/
template <typename T, typename = enable_if_floating_point<T>>
T dstepUp(T x) {
    assert(0 <= x && x <= 1);
    const T xxm1=x*(x-1);
    return 30*xxm1*xxm1;        //30x^2-60x^3+30x^4
}

/** First derivative of stepDown(): d/dx stepDown(x). 
@param[in] x    Control parameter in range [0,1]. 
@return First derivative of stepDown() at x. **/
template <typename T, typename = enable_if_floating_point<T>>
T dstepDown(T x) {return -dstepUp(x);}

// We use the templated function dstepAnyImpl() to share the implementations of
// dstepAny() with floating point types (double, float, and adouble (if using
// ADOL-C)). This allows maintaining the ability to use integers as bounds.
// See dstepAny() for documentation.
template <typename T, typename = enable_if_floating_point<T>>
T dstepAnyImpl(T yRange, T x0, T oneOverXRange, T x)
{   T xadj = (x-x0)*oneOverXRange;
    assert(-NTraits<T>::getSignificant() <= xadj
           && xadj <= 1 + NTraits<T>::getSignificant());
    clampInPlace((T)0.0,xadj,(T)1.0);
    return yRange*oneOverXRange*dstepUp(xadj); }
/** First derivative of stepAny(): d/dx stepAny(x).
See stepAny() for parameter documentation.
@return First derivative of stepAny() at x. **/
inline double dstepAny(double yRange,
                       double x0, double oneOverXRange,
                       double x) {
    return dstepAnyImpl<double>(yRange, x0, oneOverXRange, x);
}
/** @copydoc SimTK::dstepAny(double,double,double,double) **/
inline float dstepAny(float yRange,
                      float x0, float oneOverXRange,
                      float x) {
    return dstepAnyImpl<float>(yRange, x0, oneOverXRange, x);
}
#ifdef SimTK_REAL_IS_ADOUBLE
    /** @copydoc SimTK::dstepAny(double,double,double,double) **/
    inline adouble dstepAny(adouble yRange,
                            adouble x0, adouble oneOverXRange,
                            adouble x) {
        return dstepAnyImpl<adouble>(yRange, x0, oneOverXRange, x);
    }
#endif

/** Second derivative of stepUp(): d^2/dx^2 stepUp(x). 
@param[in] x    Control parameter in range [0,1]. 
@return Second derivative of stepUp() at x. **/
template <typename T, typename = enable_if_floating_point<T>>
T d2stepUp(T x) {
    assert(0 <= x && x <= 1);
    return 60*x*(1+x*(2*x-3));  //60x-180x^2+120x^3
}

/** Second derivative of stepDown(): d^2/dx^2 stepDown(x). 
@param[in] x    Control parameter in range [0,1]. 
@return Second derivative of stepDown() at x. **/
template <typename T, typename = enable_if_floating_point<T>>
T d2stepDown(T x) {return -d2stepUp(x);}

// We use the templated function d2stepAnyImpl() to share the implementations
// of d2stepAny() with floating point types (double, float, and adouble (if
// using ADOL-C)). This allows maintaining the ability to use integers as
// bounds.
// See d2stepAny() for documentation.
template <typename T, typename = enable_if_floating_point<T>>
T d2stepAnyImpl(T yRange, T x0, T oneOverXRange, T x)
{   T xadj = (x-x0)*oneOverXRange;
    assert(-NTraits<T>::getSignificant() <= xadj
           && xadj <= 1 + NTraits<T>::getSignificant());
    clampInPlace((T)0.0,xadj,(T)1.0);
    return yRange*square(oneOverXRange)*d2stepUp(xadj); }
/** Second derivative of stepAny(): d^2/dx^2 stepAny(x).
See stepAny() for parameter documentation.
@return Second derivative of stepAny() at x. **/
inline double d2stepAny(double yRange,
                        double x0, double oneOverXRange,
                        double x) {
    return d2stepAnyImpl<double>(yRange, x0, oneOverXRange, x);
}
/** @copydoc SimTK::d2stepAny(double,double,double,double) **/
inline float d2stepAny(float yRange,
                       float x0, float oneOverXRange,
                       float x) {
    return d2stepAnyImpl<float>(yRange, x0, oneOverXRange, x);
}
#ifdef SimTK_REAL_IS_ADOUBLE
    /** @copydoc SimTK::d2stepAny(double,double,double,double) **/
    inline adouble d2stepAny(adouble yRange,
                             adouble x0, adouble oneOverXRange,
                             adouble x) {
        return d2stepAnyImpl<adouble>(yRange, x0, oneOverXRange, x);
    }
#endif

/** Third derivative of stepUp(): d^3/dx^3 stepUp(x). 
@param[in] x    Control parameter in range [0,1]. 
@return Third derivative of stepUp() at x. **/
template <typename T, typename = enable_if_floating_point<T>>
T d3stepUp(T x) {
    assert(0 <= x && x <= 1);
    return 60+360*x*(x-1);      //60-360*x+360*x^2
}

/** Third derivative of stepDown(): d^3/dx^3 stepDown(x). 
@param[in] x    Control parameter in range [0,1]. 
@return Third derivative of stepDown() at x. **/
template <typename T, typename = enable_if_floating_point<T>>
T d3stepDown(T x) {return -d3stepUp(x);}

// We use the templated function d3stepAnyImpl() to share the implementations
// of d3stepAny() with floating point types (double, float, and adouble (if
// using ADOL-C)). This allows maintaining the ability to use integers as
// bounds.
// See d3stepAny() for documentation.
template <typename T, typename = enable_if_floating_point<T>>
T d3stepAnyImpl(T yRange, T x0, T oneOverXRange, T x)
{   T xadj = (x-x0)*oneOverXRange;
    assert(-NTraits<T>::getSignificant() <= xadj
           && xadj <= 1 + NTraits<T>::getSignificant());
    clampInPlace((T)0.0,xadj,(T)1.0);
    return yRange*cube(oneOverXRange)*d3stepUp(xadj); }
/** Third derivative of stepAny(): d^3/dx^3 stepAny(x).
See stepAny() for parameter documentation.
@return Third derivative of stepAny() at x. **/
inline double d3stepAny(double yRange,
                        double x0, double oneOverXRange,
                        double x) {
    return d3stepAnyImpl<double>(yRange, x0, oneOverXRange, x);
}
/** @copydoc SimTK::d3stepAny(double,double,double,double) **/
inline float d3stepAny(float yRange,
                       float x0, float oneOverXRange,
                       float x) {
    return d3stepAnyImpl<float>(yRange, x0, oneOverXRange, x);
}
#ifdef SimTK_REAL_IS_ADOUBLE
    /** @copydoc SimTK::d3stepAny(double,double,double,double) **/
    inline adouble d3stepAny(adouble yRange,
                             adouble x0, adouble oneOverXRange,
                             adouble x) {
        return d3stepAnyImpl<adouble>(yRange, x0, oneOverXRange, x);
    }
#endif

        // int converts to double; only supplied for stepUp(), stepDown()
/** @copydoc SimTK::stepUp(double)
Treats int argument as a double (avoids ambiguity). **/
inline double stepUp(int x) { return stepUp<double>(x); }

/** @copydoc SimTK::stepDown(double)
Treats int argument as a double (avoids ambiguity). **/
inline double stepDown(int x) {return stepDown<double>(x);}


/*@}*/

/** @defgroup EllipticIntegralsGroup   Elliptic integrals
    @ingroup ScalarFunctions

Elliptic integrals arise occasionally in contexts relevant to us, particularly
in geometric calculations involving ellipses or ellipsoids. Here we provide
functions for calculating the complete elliptic integrals of the first and
second kinds, which arise in Hertz contact theory for point contacts where
the contact area is elliptical. We use the following definitions for these
two integrals:
<pre>
    K(m) = integ[0,Pi/2] {1 / sqrt(1 - m sin^2(t)) dt}     1st kind
    E(m) = integ[0,Pi/2] {    sqrt(1 - m sin^2(t)) dt}     2nd kind
    0 <= m <= 1
</pre>
Elliptic integrals are defined only for arguments in range [0,1] inclusive.

We provide a function that calculates K(m) and E(m) to machine precision
(float or double) with a fast-converging iterative method adapted from 
ref. 1, which was in turn adapted from ref. 2. A much faster approximate 
version is also available, using the higher-precision approximation of the
two provided in ref. 2. The approximate version provides a smooth function 
that gives at least 7 digits of accuracy (in either float or double 
precision) across the full range at about 1/4 the cost of the machine 
precision version. For many applications, including engineering- or 
scientific-quality contact, 7 digits is more than adequate and in float 
precision that's all you can expect anyway.

@warning In the literature there are two different definitions for
elliptic integrals. The other definition (call them K'(k) and E'(k)) uses 
the argument k=sqrt(m) so that K'(k)=K(m^2), E'(k)=E(m^2). Our definition
is used by Matlab's ellipke() function and much engineering literature while
the K',E' definitions seem to be preferred by mathematicians.

For an ellipse with semimajor axis \a a and semiminor axis \a b (so a >= b),
the eccentricity e=sqrt(1-(b/a)^2). Our argument to the elliptic integrals in
that case is m = e^2 = 1-(b/a)^2. In constrast, K.L. Johnson uses the
mathematicians' definition in Chapter 4, pg. 95 of his book (ref. 4)
where he writes K(e) and E(e), where e is eccentricity as defined above,
that is e=sqrt(m), so we would call his K'(e)=K(e^2) and E'=E(e^2).

@author Michael Sherman

<h3>References</h3>
(1) Dyson, Evans, Snidle. "A simple accurate method for calculation of stresses
and deformations in elliptical Hertzian contacts", J. Mech. Eng. Sci. Proc.
IMechE part C 206:139-141, 1992.

(2) Abramovitz, Stegun, eds. Handbook of Mathematical Functions with
Formulas, Graphs, and Mathematical Tables, Dover, NY, 1972.

(3) Antoine, Visa, Sauvey, Abba. "Approximate analytical model for 
Hertzian Elliptical Contact Problems", ASME J. Tribology 128:660, 2006.

(4) Johnson, K.L. %Contact Mechanics. Cambridge University Press 1987 
(corrected edition). **/
/*@{*/

/** @cond **/ // Doxygen should skip this helper template function
template <class T> // float or double 
static inline std::pair<T,T> approxCompleteEllipticIntegralsKE_T(T m) {
    static const T a[] =
    {   (T)1.38629436112, (T)0.09666344259, (T)0.03590092383,
        (T)0.03742563713, (T)0.01451196212 };
    static const T b[] = 
    {   (T)0.5,           (T)0.12498593597, (T)0.06880248576,
        (T)0.03328355346, (T)0.00441787012 };
    static const T c[] =
    {   (T)1,             (T)0.44325141463, (T)0.06260601220,
        (T)0.04757383546, (T)0.01736506451 };
    static const T d[] =
    {   (T)0,             (T)0.24998368310, (T)0.09200180037,
        (T)0.04069697526, (T)0.00526449639 };

    const T SignificantReal = NTraits<T>::getSignificant();
    const T PiOver2         = NTraits<T>::getPi()/2;
    const T Infinity        = NTraits<T>::getInfinity();

    SimTK_ERRCHK1_ALWAYS(-SignificantReal < m && m < 1+SignificantReal,
        "approxCompleteEllipticIntegralsKE()", 
        "Argument m (%g) is outside the legal range [0,1].", (double)m);
    if (m >= 1) return std::make_pair(Infinity, (T)1);
    if (m <= 0) return std::make_pair(PiOver2, PiOver2);

    const T m1=1-m, m2=m1*m1, m3=m1*m2, m4=m2*m2; // 4 flops
    const T lnm2 = std::log(m1);  // ~50 flops

    // The rest is 35 flops.
    const T K = (a[0] + a[1]*m1 + a[2]*m2 + a[3]*m3 + a[4]*m4) 
         - lnm2*(b[0] + b[1]*m1 + b[2]*m2 + b[3]*m3 + b[4]*m4);
    const T E = (c[0] + c[1]*m1 + c[2]*m2 + c[3]*m3 + c[4]*m4) 
         - lnm2*(       d[1]*m1 + d[2]*m2 + d[3]*m3 + d[4]*m4);

    return std::make_pair(K,E);
}
/** @endcond **/

/** Given 0<=m<=1, return complete elliptic integrals of the first and 
second kinds, K(m) and E(m), approximated but with a maximum error of
2e-8 so at least 7 digits are correct (same in float or double 
precision).\ See @ref EllipticIntegralsGroup "Elliptic integrals" 
for a discussion.

Note that a full-precision computation of these integrals is also 
available; see completeEllipticIntegralsKE(). However, if you are using
float precision there is no point in using the exact computation since
this approximation is just as good and much faster.

@param[in] m  The argument to the elliptic integrals. Must be in range [0,1]
              although we allow for a very small amount of numerical error
              (see @ref SimTK::SignificantReal "SignificantReal") that might
              put m outside that range.
@return A std::pair p from which K(m)=p.first and E(m)=p.second.

You can find the approximating formula we're using in ref. 2, sections
17.3.34 and 17.3.36, pp. 591-2, or you can look at the code for this function 
(in the header file). The formulas are accurate to 2e-8 over the full [0-1] 
argument range, according to the authors. I checked our implementation against
Matlab's ellipke() function and the results are very good, providing at 
least 7 correct digits for a range of sample values.

The cost is about 90 flops.

@see completeEllipticIntegralsKE()
@see @ref EllipticIntegralsGroup "Elliptic integrals"

<h3>References</h3>
(1) Antoine, Visa, Sauvey, Abba. "Approximate analytical model for 
Hertzian Elliptical Contact Problems", ASME J. Tribology 128:660, 2006.

(2) Abramovitz, Stegun, eds. Handbook of Mathematical Functions with
Formulas, Graphs, and Mathematical Tables, Dover, NY, 1972.
**/
inline std::pair<double,double> 
approxCompleteEllipticIntegralsKE(double m)
{   return approxCompleteEllipticIntegralsKE_T<double>(m); }
/** This is the single precision (float) version of the approximate calculation
of elliptic integrals, still yielding about 7 digits of accuracy even 
though all calculations are done in float precision.
@see approxCompleteEllipticIntegralsKE(double) 
@see @ref EllipticIntegralsGroup "Elliptic integrals" **/
inline std::pair<float,float> 
approxCompleteEllipticIntegralsKE(float m)
{   return approxCompleteEllipticIntegralsKE_T<float>(m); }
/** This integer overload is present to prevent ambiguity; it converts its
argument to double precision and then calls 
approxCompleteEllipticIntegralsKE(double). Note that the only legal values
here are 0 and 1. 
@see approxCompleteEllipticIntegralsKE(double) 
@see @ref EllipticIntegralsGroup "Elliptic integrals" **/
inline std::pair<double,double> 
approxCompleteEllipticIntegralsKE(int m)
{   return approxCompleteEllipticIntegralsKE_T<double>((double)m); }


/** @cond **/ // Doxygen should skip this template helper function
template <class T> // float or double
static inline std::pair<T,T> completeEllipticIntegralsKE_T(T m) {
    const T SignificantReal = NTraits<T>::getSignificant();
    const T TenEps          = 10*NTraits<T>::getEps();
    const T Infinity        = NTraits<T>::getInfinity();
    const T PiOver2         = NTraits<T>::getPi() / 2;

    // Allow a little slop in the argument since it may have resulted
    // from a numerical operation that gave 0 or 1 plus or minus
    // roundoff noise.
    SimTK_ERRCHK1_ALWAYS(-SignificantReal < m && m < 1+SignificantReal,
        "completeEllipticIntegralsKE()", 
        "Argument m (%g) is outside the legal range [0,1].", (double)m);
    if (m >= 1) return std::make_pair(Infinity, (T)1);
    if (m <= 0) return std::make_pair(PiOver2, PiOver2);

    const T k = std::sqrt(1-m); // ~25 flops
    T v1=1, w1=k, c1=1, d1=k*k; // initialize iteration
    do { // ~50 flops per iteration
        T v2 = (v1+w1)/2;
        T w2 = std::sqrt(v1*w1);
        T c2 = (c1+d1)/2;
        T d2 = (w1*c1+v1*d1)/(v1+w1);
        v1=v2; w1=w2; c1=c2; d1=d2;
    } while(std::abs(v1-w1) >= TenEps);

    const T K = PiOver2/v1; // ~20 flops
    const T E = K*c1;

    return std::make_pair(K,E);
}
/** @endcond **/

/** Given 0<=m<=1, return complete elliptic integrals of the first and
second kinds, K(m) and E(m), calculated to (roughly) machine precision 
(float or double).\ See @ref EllipticIntegralsGroup "Elliptic integrals" 
for a discussion.

Note that we also provide a faster approximate method for calculating these
functions (see approxCompleteEllipticIntegralsKE()). The approximate method
is good enough for many scientific and engineering applications and is always
preferred if you are using float precision.

@param[in] m  The argument to the elliptic integrals. Must be in range [0,1]
              although we allow for a very small amount of numerical error
              (see @ref SimTK::SignificantReal "SignificantReal") that 
              might put m outside that range.
@return A std::pair p from which K(m)=p.first and E(m)=p.second.

Cost here is about 50 + 50*n flops, where n is the number of iterations
required. The number of iterations n you can expect to get a 
double-precision result is 4 for a:b < 2, 5 for a:b < 20, 6 for a:b < 1000,
7 after that; for single-precision it will take one fewer iterations.
In flops that's 250, 300, 350, 400 -- 300 will be typical for double,
250 for float. 
@see approxCompleteEllipticIntegralsKE() 
@see @ref EllipticIntegralsGroup "Elliptic integrals" **/
inline std::pair<double,double> completeEllipticIntegralsKE(double m)
{   return completeEllipticIntegralsKE_T<double>(m); }
/** This is the single precision (float) version of the machine-precision
calculation of elliptic integrals, providing accuracy to float precision
(about 7 digits) which is no better than you'll get with the much faster
approximate version, so use that instead!
@see approxCompleteEllipticIntegralsKE()
@see completeEllipticIntegralsKE(double) 
@see @ref EllipticIntegralsGroup "Elliptic integrals" **/
inline std::pair<float,float> completeEllipticIntegralsKE(float m)
{   return completeEllipticIntegralsKE_T<float>(m); }
/** This integer overload is present to prevent ambiguity; it converts its
argument to double precision and then calls 
completeEllipticIntegralsKE(double). Note that the only legal values
here are 0 and 1. 
@see completeEllipticIntegralsKE(double) 
@see @ref EllipticIntegralsGroup "Elliptic integrals" **/
inline std::pair<double,double> completeEllipticIntegralsKE(int m)
{   return completeEllipticIntegralsKE_T<double>((double)m); }

/*@}*/

} // namespace SimTK

#endif //SimTK_SIMMATRIX_SCALAR_H_<|MERGE_RESOLUTION|>--- conflicted
+++ resolved
@@ -559,27 +559,17 @@
 inline double& clampInPlace(double low, double& v, double high) 
 {   assert(low<=high); if (v<low) v=low; else if (v>high) v=high; return v; }
 #ifdef SimTK_REAL_IS_ADOUBLE
-<<<<<<< HEAD
-    // Memory is allocated when using ADOL-C to avoid using if statements and
-    // allow taping.
-=======
     // We need to allocate an intermediate adouble expression when using ADOL-C
     // to avoid using if statements and allow taping. This operation will
     // therefore be slower when using ADOL-C.
->>>>>>> df8395a3
     /** @copydoc SimTK::clampInPlace(double,double&,double) */
     inline adouble& clampInPlace(double low, adouble& v, double high)
     {   assert(low<=high);
         v = NTraits<adouble>::min(NTraits<adouble>::max(v,low),high);
         return v; }
-<<<<<<< HEAD
-    // Memory is allocated when using ADOL-C to avoid using if statements and
-    // allow taping.
-=======
     // We need to allocate an intermediate adouble expression when using ADOL-C
     // to avoid using if statements and allow taping. This operation will
     // therefore be slower when using ADOL-C.
->>>>>>> df8395a3
     /** @copydoc SimTK::clampInPlace(double,double&,double) */
     inline adouble& clampInPlace(adouble low, adouble& v, adouble high)
     {   assert(low<=high);
@@ -681,28 +671,18 @@
 inline negator<double>& clampInPlace(double low, negator<double>& v, double high) 
 {   assert(low<=high); if (v<low) v=low; else if (v>high) v=high; return v; }
 #ifdef SimTK_REAL_IS_ADOUBLE
-<<<<<<< HEAD
-    // Memory is allocated when using ADOL-C to avoid using if statements and
-    // allow taping.
-=======
     // We need to allocate intermediate adouble expressions when using ADOL-C
     // to avoid using if statements and allow taping. This operation will
     // therefore be slower when using ADOL-C.
->>>>>>> df8395a3
     /** @copydoc SimTK::clampInPlace(double,double&,double) */
     inline negator<adouble>& clampInPlace(double low, negator<adouble>& v,
                                           double high)
     {   adouble vad = v;
         v = clampInPlace(low,vad,high);
         return v; }
-<<<<<<< HEAD
-    // Memory is allocated when using ADOL-C to avoid using if statements and
-    // allow taping.
-=======
     // We need to allocate intermediate adouble expressions when using ADOL-C
     // to avoid using if statements and allow taping. This operation will
     // therefore be slower when using ADOL-C.
->>>>>>> df8395a3
     /** @copydoc SimTK::clampInPlace(double,double&,double) */
     inline negator<adouble>& clampInPlace(adouble low, negator<adouble>& v,
                                           adouble high)
