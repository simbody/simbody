#-------------------------------------------------------------------------------
# Simbody
#
# This is the master CMake file that coordinates
# the build of Simbody. There are four steps:
#    (1) Get files needed for particular platform
#    (2) Build SimTKcommon library
#    (3) Build SimTKmath library
#    (4) Build SimTKsimbody library
#    (5) Build examples
#
#-------------------------------------------------------------------------------
cmake_minimum_required(VERSION 3.21) # Needed for install(RUNTIME_DEPENDENCY_SET ...)

project(Simbody VERSION 3.8.0)
list(APPEND CMAKE_MODULE_PATH "${CMAKE_CURRENT_SOURCE_DIR}/cmake")

## List of Simbody build configuration options:
#-------------------------------------------------------------------------------

### Major build options:
#--------------------------------
# SIMBODY_BUILD_SHARED_LIBS
# BUILD_VISUALIZER
# BUILD_EXAMPLES
# BUILD_TESTING
# INSTALL_DOCS

# CMake doesn't initialize BUILD_SHARED_LIBS and add_library calls without a library type
# default to STATIC if BUILD_SHARED_LIBS isn't defined. BUT, we don't want to pollute/affect
# the global cache, so we define a project-prefixed variable (which defaults to the cache'd
# BUILD_SHARED_LIBS if defined), and then set BUILD_SHARED_LIBS before each target definition.
set(shared_lib_default ON)
if(DEFINED BUILD_SHARED_LIBS)
    set(shared_lib_default ${BUILD_SHARED_LIBS})
endif()
option(SIMBODY_BUILD_SHARED_LIBS
    "Build dynamic (shared) Simbody libraries. Defaults to ON or the value of BUILD_SHARED_LIBS if defined."
    ${shared_lib_default})

# TODO: Remove after this version cycle?
option(BUILD_DYNAMIC_LIBRARIES
    "[DEPRECATED] Build dynamic (shared) Simbody libraries."
    OFF)
mark_as_advanced(BUILD_DYNAMIC_LIBRARIES)
if(BUILD_DYNAMIC_LIBRARIES)
    message(DEPRECATION "The BUILD_DYNAMIC_LIBRARIES build option is deprecated and will be \
ignored in future versions of Simbody. Please set SIMBODY_BUILD_SHARED_LIBS=ON instead.")
    if(NOT SIMBODY_BUILD_SHARED_LIBS)
        set(SIMBODY_BUILD_SHARED_LIBS ON CACHE BOOL "" FORCE)
        unset(BUILD_DYNAMIC_LIBRARIES CACHE)
    endif()
endif()

# TODO: Remove after this version cycle?
option(BUILD_STATIC_LIBRARIES
    "[DEPRECATED] Build static Simbody libraries."
    OFF)
mark_as_advanced(BUILD_STATIC_LIBRARIES)
if(BUILD_STATIC_LIBRARIES)
    message(DEPRECATION "The BUILD_STATIC_LIBRARIES build option is deprecated and will be \
ignored in future versions of Simbody. Please set SIMBODY_BUILD_SHARED_LIBS=OFF instead.")
    if(SIMBODY_BUILD_SHARED_LIBS)
        set(SIMBODY_BUILD_SHARED_LIBS OFF CACHE BOOL "" FORCE)
        unset(BUILD_STATIC_LIBRARIES CACHE)
    endif()
endif()
if(BUILD_DYNAMIC_LIBRARIES AND BUILD_STATIC_LIBRARIES)
    message(FATAL_ERROR "Simultaneous static and shared library builds are no longer supported. \
Please see the README for instructions to produce similar builds.")
endif()

option(BUILD_VISUALIZER
    "Build and install the Simbody visualizer."
    ON)

option(BUILD_EXAMPLES
    "Build and install Simbody examples."
    ON)

# Caution: this variable is automatically created by the CMake
# enable_testing() command, but we'll take it over here for
# our own purposes too.
set(BUILD_TESTING ON CACHE BOOL
    "Build tests for Simbody libraries.")

option(INSTALL_DOCS
    "Build and install Simbody documentation."
    ON)

### Library name related options:
#--------------------------------
# BUILD_USING_NAMESPACE
# BUILD_VERSIONED_LIBRARIES
# SIMBODY_STATIC_LIBRARIES_POSTFIX

set(BUILD_USING_NAMESPACE "" CACHE STRING
    "Add a prefix to library filenames. (e.g. `BUILD_USING_NAMESPACE=ns_` would produce \
libraries like 'libns_SimTKmath.so' on Unix).")
mark_as_advanced(BUILD_USING_NAMESPACE)

option(BUILD_VERSIONED_LIBRARIES
    "Add a version suffix to Simbody libraries (e.g. library names like 'libSimTKMath_3.8.so')"
    OFF)
mark_as_advanced(BUILD_VERSIONED_LIBRARIES)

# TODO: Remove after this version cycle?
option(BUILD_UNVERSIONED_LIBRARIES
    "[DEPRECATED] Opposite of BUILD_VERSIONED_LIBRARIES. Will be ignored in future versions of Simbody"
    OFF)
mark_as_advanced(BUILD_UNVERSIONED_LIBRARIES)
if(BUILD_UNVERSIONED_LIBRARIES)
    message(DEPRECATION "The BUILD_UNVERSIONED_LIBRARIES build option is deprecated and will be \
ignored in future versions of Simbody. Please set BUILD_VERSIONED_LIBRARIES=OFF instead.")
    set(BUILD_VERSIONED_LIBRARIES OFF CACHE BOOL "" FORCE)
    unset(BUILD_UNVERSIONED_LIBRARIES CACHE)
endif()

if(BUILD_VERSIONED_LIBRARIES AND BUILD_UNVERSIONED_LIBRARIES)
    message(FATAL_ERROR "Simultaneous versioned and unversioned library builds are no longer supported. \
Please see the README for instructions to produce similar builds.")
endif()

set(SIMBODY_STATIC_LIBRARIES_POSTFIX "" CACHE STRING
    "Add a postfix to static Simbody libraries (e.g. library names like 'libSimTKMath_static.dll'). \
Typically only useful to distinguish static/dynamic libaries on DLL platforms")
mark_as_advanced(SIMBODY_STATIC_LIBRARIES_POSTFIX)

### Advanced dev options:
#------------------------

option(SIMBODY_COVERAGE
    "Generate code coverage files to assess test coverage (ignored for MSVC compilers)"
    OFF)
mark_as_advanced(SIMBODY_COVERAGE)

option(WINDOWS_USE_EXTERNAL_LIBS
    "Link against system BLAS/LAPACK on Windows. When set to OFF/FALSE (default), Simbody \
will use vendored BLAS/LAPACK libraries."
    OFF)
mark_as_advanced(WINDOWS_USE_EXTERNAL_LIBS)

# Ultimately, BUILD_USING_OTHER_LAPACK is given to target_link_libraries;
# see https://cmake.org/cmake/help/latest/command/target_link_libraries.html#overview
# for a more complete description of different valid incantations for BUILD_USING_OTHER_LAPACK
set(BUILD_USING_OTHER_LAPACK "" CACHE STRING
    "Use non-default BLAS/LAPACK libraries. List library names (no extensions) \
separated by semicolons (full paths or paths that are on the (DY)LD_LIBRARY_PATH \
(UNIX) or PATH (Windows)). (e.g. BUILD_USING_OTHER_LAPACK='mkl_intel_c_dll;\
mkl_sequential_dll;mkl_core_dll' to use Intel MKL on Windows).")
mark_as_advanced(BUILD_USING_OTHER_LAPACK)

### Deprecated and ignored build options:
#----------------------------------------

if(DEFINED BUILD_TESTS_AND_EXAMPLES_STATIC)
    message(DEPRECATION "The BUILD_TESTS_AND_EXAMPLES_STATIC is deprecated. Only one set \
of Simbody libraries are built now (shared or static is set by SIMBODY_BUILD_SHARED_LIBS), \
and examples and tests are linked against these libraries.")
    unset(BUILD_TESTS_AND_EXAMPLES_STATIC CACHE)
endif()

if(DEFINED BUILD_TESTS_AND_EXAMPLES_SHARED)
    message(DEPRECATION "The BUILD_TESTS_AND_EXAMPLES_SHARED is deprecated. Only one set \
of Simbody libraries are built now (shared or static is set by SIMBODY_BUILD_SHARED_LIBS), \
and examples and tests are linked against these libraries.")
    unset(BUILD_TESTS_AND_EXAMPLES_SHARED CACHE)
endif()

#-------------------------------------------------------------------------------

# Check compiler version
if(MSVC)
    if(MSVC_VERSION LESS 1800 OR MSVC_VERSION EQUAL 1800)
        message(FATAL_ERROR "\nMSVC does not support C++ 2011 features, for "
                            "example 'constexpr'. Update to at least MSVC 2015 "
                            "or use a MinGW version on Windows.\nLook at the "
                            "README.md for more information.\nIf you have the"
                            " 'Visual C++ Compiler Nov 2013 CTP (CTP_Nov2013)'"
                            " comment this test and configure normally.")
    endif()
    if(SIMBODY_COVERAGE)
        message(FATAL_ERROR "Code coverage is not possible with MSVC.")
    endif()
elseif(${CMAKE_CXX_COMPILER_ID} MATCHES "GNU")
    set(SIMBODY_REQUIRED_GCC_VERSION 4.9.0)
    if (CMAKE_CXX_COMPILER_VERSION VERSION_LESS ${SIMBODY_REQUIRED_GCC_VERSION})
        message(FATAL_ERROR "GNU GCC/G++ version is too old to compile Simbody.\n"
                            "Simbody requires at least version : "
                            "${SIMBODY_REQUIRED_GCC_VERSION}")
    endif()
elseif(${CMAKE_CXX_COMPILER_ID} MATCHES "Clang")
    set(SIMBODY_REQUIRED_CLANG_VERSION 3.4)
    if (CMAKE_CXX_COMPILER_VERSION VERSION_LESS ${SIMBODY_REQUIRED_CLANG_VERSION})
        message(FATAL_ERROR "Clang version is too old to compile Simbody.\n"
                            "Simbody requires at least version : "
                            "${SIMBODY_REQUIRED_CLANG_VERSION}")
    endif()
endif()

if((${CMAKE_CXX_COMPILER_ID} MATCHES "GNU" OR
   ${CMAKE_CXX_COMPILER_ID} MATCHES "Clang") AND SIMBODY_COVERAGE)
    find_package(codecov)
endif()

set(SIMBODY_SONAME_VERSION
    "${Simbody_VERSION_MAJOR}.${Simbody_VERSION_MINOR}"
    CACHE INTERNAL
    "Soname version; appended to names of shared libs"
    )

# At this point CMake will have set CMAKE_INSTALL_PREFIX to /usr/local on Linux
# or appropriate ProgramFiles directory on Windows, for example
# C:/Program Files/Simbody, C:/Program Files (x86)/Simbody, or the local
# language equivalent.

if(WIN32)
    set(CMAKE_INSTALL_DOCDIR doc CACHE PATH "documentation root (DATAROOTDIR/doc/PROJECT_NAME)")
else()
    # Redefine DOCDIR to use the project name in lowercase to avoid
    # problems with some platforms: NTFS on Win, XFS or JFS variants
    set(CMAKE_INSTALL_DOCDIR share/doc/simbody CACHE PATH "documentation root (DATAROOTDIR/doc/PROJECT_NAME)")
endif()

# Include GNUInstallDirs to get canonical paths
include(GNUInstallDirs)

# Put executables and libraries (shared and static) in the Simbody project binary folder.
# This is most (only?) relevant on Windows, where libraries need to be in the same folder as the .exe
set(CMAKE_RUNTIME_OUTPUT_DIRECTORY ${CMAKE_CURRENT_BINARY_DIR})
set(CMAKE_LIBRARY_OUTPUT_DIRECTORY ${CMAKE_CURRENT_BINARY_DIR})
set(CMAKE_ARCHIVE_OUTPUT_DIRECTORY ${CMAKE_CURRENT_BINARY_DIR})

# Ensure that debug libraries have "_d" appended to their names.
set(CMAKE_DEBUG_POSTFIX "_d")

set(NS)
if(BUILD_USING_NAMESPACE)
    set(NS "${BUILD_USING_NAMESPACE}_")
endif()

set(VN)
if(BUILD_VERSIONED_LIBRARIES)
    # This is the suffix if we're building and depending on versioned libraries.
    set(VN "_${Simbody_VERSION}")
endif()

#
# These are the output names of all the libraries we may generate.
#
set(SimTKSIMBODY_LIBRARY_NAME ${NS}SimTKsimbody${VN} CACHE INTERNAL
    "Base name of the SimTKsimbody library"
    )
set(SimTKMATH_LIBRARY_NAME ${NS}SimTKmath${VN} CACHE INTERNAL
    "Base name of the SimTKmath library"
    )
set(SimTKCOMMON_LIBRARY_NAME ${NS}SimTKcommon${VN} CACHE INTERNAL
    "Base name of the SimTKcommon library"
    )

# In addition to the platform name we need to know the Application Binary
# Interface (ABI) we're building for. Currently that is either x86, meaning
# 32 bit Intel instruction set, or x64 for 64 bit Intel instruction set.

if("${CMAKE_SIZEOF_VOID_P}" EQUAL 8)
    set(PLATFORM_ABI x64)
else()
    set(PLATFORM_ABI x86)
endif()


if(NOT MSVC AND NOT XCODE AND NOT CMAKE_BUILD_TYPE)
    set(CMAKE_BUILD_TYPE RelWithDebInfo CACHE STRING
<<<<<<< HEAD
        "Debug, RelWithDebInfo (recommended), or Release build"
        FORCE)
=======
        "Debug, RelWithDebInfo (recommended), or Release build" FORCE)
endif()


## Choose the maximum level of x86 instruction set that the compiler is
## allowed to use.
## Was using sse2 but changed to let the compilers choose. Most will
## probably use sse2 or later by default.
## On 64 bit MSVC 2013, the default is sse2 and the argument
## isn't recognized so don't specify it.
if(CMAKE_CL_64)
    set(default_build_inst_set)
else()
    set(default_build_inst_set)
endif()

## This can be set to a different value by the person running CMake.
set(BUILD_INST_SET ""
    CACHE STRING
    "CPU instruction level compiler is permitted to use (default: let compiler decide).")
mark_as_advanced( BUILD_INST_SET )

if(BUILD_INST_SET)
    set(inst_set_to_use ${BUILD_INST_SET})
else()
    set(inst_set_to_use ${default_build_inst_set})
>>>>>>> 2343765f
endif()

# RPATH
# -----
set(SIMBODY_USE_INSTALL_RPATH FALSE)
if(UNIX)
    # CMake 2.8.12 introduced the ability to set RPATH for shared libraries on
    # OSX. This helps executables find the libraries they depend on without
    # having to set the DYLD_LIBRARY_PATH environment variable.

    # Consider a library libfoo.dyld and an executable bar.
    # On OSX, libraries have an "install name" that, when linking, is copied
    # into the target (e.g., bar). The "install name" can be the full path to
    # libfoo.dylib, in which case bar will have no trouble finding libfoo.dylib
    # at runtime (since it has the full path to it). This doesn't work if you
    # want to be able to relocate your project. Therefore, it's possible to use
    # special tokens in the "install name" that are evaluated separately. The
    # token "@exectuable_path" is evaluated (at run time) to the full path of
    # the exectuable (e.g., bar) that is trying to load libfoo.dylib. An even
    # more flexible token is "@rpath", which is evaluated to a path (called
    # RPATH) that can be baked into the executable just after compiling or any
    # time before running the executable (using the executable
    # "install_name_tool"). The RPATH stored in executables can also contain
    # "@executable_path", etc. On Linux, rather than "@executable_path", we 
    # must use "$ORIGIN" to find the location of the executable.

    if(APPLE)
        # This variable gets used when configuring the Info.plist for
        # simbody-visualizer.app; see cmake/MacOSXBundleInfo.plist.in.
        set(MACOSX_BUNDLE_HIGH_RESOLUTION_CAPABLE "false")

        # Set the install name of libraries to contain "@rpath".
        # This allows clients of our libraries to point to them however they wish.
        set(CMAKE_MACOSX_RPATH ON)
    endif() 

    # We only need to set RPATH in executables if the libraries are installed
    # into directories that are not already searched by the linker.
    list(FIND CMAKE_PLATFORM_IMPLICIT_LINK_DIRECTORIES
        "${CMAKE_INSTALL_PREFIX}/${CMAKE_INSTALL_LIBDIR}" isSystemDir)
    # CMake sets isSystemDir to -1 if the lib dir is NOT a system lib dir.
    if("${isSystemDir}" STREQUAL "-1")
        # This variable is used later on to toggle if RPATH should be set for
        # specific targets.
        set(SIMBODY_USE_INSTALL_RPATH TRUE)
    endif()
endif()


## This can be set to a different value by the person running CMake.
set(BUILD_INST_SET ""
    CACHE STRING
    "CPU instruction level compiler is permitted to use (default: let compiler decide).")
mark_as_advanced( BUILD_INST_SET )

## Choose the maximum level of x86 instruction set that the compiler is
## allowed to use.
if(BUILD_INST_SET)
    set(inst_set_to_use ${BUILD_INST_SET})
else()
    set(inst_set_to_use)
endif()

## When building in any of the Release modes, tell gcc/clang to use
## not-quite most agressive optimization.  Here we
## are specifying *all* of the Release flags, overriding CMake's defaults.
## Watch out for optimizer bugs in particular gcc versions!
if(${CMAKE_CXX_COMPILER_ID} MATCHES "GNU" OR
   ${CMAKE_CXX_COMPILER_ID} MATCHES "Clang")

    if(inst_set_to_use)
        string(TOLOWER ${inst_set_to_use} GCC_INST_SET)
        set(GCC_INST_SET "-m${GCC_INST_SET}")
    else()
        set(GCC_INST_SET)
    endif()

    # Unrolling fixed-count loops was a useful optimization for Simmatrix
    # in earlier gcc versions.
    # Doesn't have a big effect for current compiler crop and may be
    # pushing our luck with optimizer bugs. So let the compilers decide
    # how to handle loops instead.
    ##set(GCC_OPT_ENABLE "-funroll-loops")

    # If you know of optimization bugs that affect Simbody in particular
    # gcc versions, this is the place to turn off those optimizations.
    set(GCC_OPT_DISABLE)

    # C++
    set(BUILD_CXX_FLAGS_DEBUG          "-g ${GCC_INST_SET}")
    set(BUILD_CXX_FLAGS_RELEASE
      "-DNDEBUG -O2 ${GCC_OPT_ENABLE} ${GCC_OPT_DISABLE} ${GCC_INST_SET}")
    set(BUILD_CXX_FLAGS_RELWITHDEBINFO
    "-DNDEBUG -O2 -g ${GCC_OPT_ENABLE} ${GCC_OPT_DISABLE} ${GCC_INST_SET}")
    set(BUILD_CXX_FLAGS_MINSIZEREL     "-DNDEBUG -Os ${GCC_INST_SET}")

    # C
    set(BUILD_C_FLAGS_DEBUG            "-g ${GCC_INST_SET}")
    set(BUILD_C_FLAGS_RELEASE
      "-DNDEBUG -O2 ${GCC_OPT_ENABLE} ${GCC_OPT_DISABLE} ${GCC_INST_SET}")
    set(BUILD_C_FLAGS_RELWITHDEBINFO
    "-DNDEBUG -O2 -g ${GCC_OPT_ENABLE} ${GCC_OPT_DISABLE} ${GCC_INST_SET}")
    set(BUILD_C_FLAGS_MINSIZEREL       "-DNDEBUG -Os ${GCC_INST_SET}")

    # C++
    set(CMAKE_CXX_FLAGS_DEBUG ${BUILD_CXX_FLAGS_DEBUG}
        CACHE STRING "Control using BUILD_CXX" FORCE)
    set(CMAKE_CXX_FLAGS_RELEASE ${BUILD_CXX_FLAGS_RELEASE}
        CACHE STRING "Control using BUILD_CXX" FORCE)
    set(CMAKE_CXX_FLAGS_RELWITHDEBINFO ${BUILD_CXX_FLAGS_RELWITHDEBINFO}
        CACHE STRING "Control using BUILD_CXX" FORCE)
    set(CMAKE_CXX_FLAGS_MINSIZEREL ${BUILD_CXX_FLAGS_MINSIZEREL}
        CACHE STRING "Control using BUILD_CXX" FORCE)

    # C
    set(CMAKE_C_FLAGS_DEBUG ${BUILD_C_FLAGS_DEBUG}
        CACHE STRING "Control using BUILD_CXX" FORCE)
    set(CMAKE_C_FLAGS_RELEASE ${BUILD_C_FLAGS_RELEASE}
        CACHE STRING "Control using BUILD_CXX" FORCE)
    set(CMAKE_C_FLAGS_RELWITHDEBINFO ${BUILD_C_FLAGS_RELWITHDEBINFO}
        CACHE STRING "Control using BUILD_CXX" FORCE)
    set(CMAKE_C_FLAGS_MINSIZEREL ${BUILD_C_FLAGS_MINSIZEREL}
        CACHE STRING "Control using BUILD_CXX" FORCE)
elseif(MSVC)

    ## When building in any of the Release modes, tell VC++ cl compiler to use
    ## intrinsics (i.e. sqrt instruction rather than sqrt subroutine) with
    ## flag /Oi.
    if(inst_set_to_use)
        string(TOUPPER ${inst_set_to_use} CL_INST_SET)
        set(CL_INST_SET "/arch:${CL_INST_SET}")
    else()
        set(CL_INST_SET)
    endif()

    ## C++
    set(BUILD_CXX_FLAGS_DEBUG
    "/D _DEBUG /MDd /Od /Ob0 /RTC1 /Zi /GS- ${CL_INST_SET}") 
    set(BUILD_CXX_FLAGS_RELEASE
    "/D NDEBUG /MD  /O2 /Ob2 /Oi /GS- ${CL_INST_SET}")
    set(BUILD_CXX_FLAGS_RELWITHDEBINFO
    "/D NDEBUG /MD  /O2 /Ob2 /Oi /Zi /GS- ${CL_INST_SET}")
    set(BUILD_CXX_FLAGS_MINSIZEREL
    "/D NDEBUG /MD  /O1 /Ob1 /Oi /GS- ${CL_INST_SET}")

    ## C
    set(BUILD_C_FLAGS_DEBUG
    "/D _DEBUG /MDd /Od /Ob0 /RTC1 /Zi /GS- ${CL_INST_SET}")
    set(BUILD_C_FLAGS_RELEASE
    "/D NDEBUG /MD  /O2 /Ob2 /Oi /GS- ${CL_INST_SET}")
    set(BUILD_C_FLAGS_RELWITHDEBINFO
    "/D NDEBUG /MD  /O2 /Ob2 /Oi /Zi /GS- ${CL_INST_SET}")
    set(BUILD_C_FLAGS_MINSIZEREL
    "/D NDEBUG /MD  /O1 /Ob1 /Oi /GS- ${CL_INST_SET}")

    ## C++
    set(CMAKE_CXX_FLAGS_DEBUG "${BUILD_CXX_FLAGS_DEBUG} ${CMAKE_CXX_FLAGS_DEBUG}"
        CACHE STRING "Control using BUILD_CXX" FORCE)
    set(CMAKE_CXX_FLAGS_RELEASE "${BUILD_CXX_FLAGS_RELEASE} ${CMAKE_CXX_FLAGS_RELEASE}"
        CACHE STRING "Control using BUILD_CXX" FORCE)
    set(CMAKE_CXX_FLAGS_RELWITHDEBINFO "${BUILD_CXX_FLAGS_RELWITHDEBINFO} ${CMAKE_CXX_FLAGS_RELWITHDEBINFO}"
        CACHE STRING "Control using BUILD_CXX" FORCE)
    set(CMAKE_CXX_FLAGS_MINSIZEREL "${BUILD_CXX_FLAGS_MINSIZEREL} ${CMAKE_CXX_FLAGS_MINSIZEREL}"
        CACHE STRING "Control using BUILD_CXX" FORCE)

    ## C
    set(CMAKE_C_FLAGS_DEBUG "${BUILD_C_FLAGS_DEBUG} ${CMAKE_C_FLAGS_DEBUG}"
        CACHE STRING "Control using BUILD_CXX" FORCE)
    set(CMAKE_C_FLAGS_RELEASE "${BUILD_C_FLAGS_RELEASE} ${CMAKE_C_FLAGS_RELEASE}"
        CACHE STRING "Control using BUILD_CXX" FORCE)
    set(CMAKE_C_FLAGS_RELWITHDEBINFO "${BUILD_C_FLAGS_RELWITHDEBINFO} ${CMAKE_C_FLAGS_RELWITHDEBINFO}"
        CACHE STRING "Control using BUILD_CXX" FORCE)
    set(CMAKE_C_FLAGS_MINSIZEREL "${BUILD_C_FLAGS_MINSIZEREL} ${CMAKE_C_FLAGS_MINSIZEREL}"
        CACHE STRING "Control using BUILD_CXX" FORCE)

endif()

#
# Allow automated build and dashboard.
#

if(BUILD_TESTING)
    include(CTest) # automatically calls enable_testing()
    ## When in Debug mode and running valgrind, some of the test
    ## cases take longer than the default 1500 seconds.
    set(CTEST_TESTING_TIMEOUT 7200)
endif()

# These are used in Doxyfile.in and SimbodyConfig.cmake.in.
set(SIMBODY_INSTALL_DOXYGENDIR   "${CMAKE_INSTALL_DOCDIR}/api")
set(SIMBODY_DOXYGEN_TAGFILE_NAME "SimbodyDoxygenTagfile")
if( INSTALL_DOCS )
    add_subdirectory(doc)
endif()

# Specify where visualizer should be installed. This needs to be in the
# root CMakeLists.txt so the cmake config file can see this value.
#
# Also specify where include files are installed.
if(WIN32)
    # Install visualizer to bin, since it needs to be co-located with dll's
    set(SIMBODY_VISUALIZER_REL_INSTALL_DIR ${CMAKE_INSTALL_BINDIR})
    # Install include files into base include folder since it's a sandbox
    set(SIMBODY_INCLUDE_INSTALL_DIR ${CMAKE_INSTALL_INCLUDEDIR})
else()
    # Visualizer is not intended to be a user executable. Proper place is
    # inside the lib directory
    set(SIMBODY_VISUALIZER_REL_INSTALL_DIR ${CMAKE_INSTALL_LIBEXECDIR}/simbody)
    # Install include files in simbody subfolder to avoid polluting the
    # global build folder
    set(SIMBODY_INCLUDE_INSTALL_DIR ${CMAKE_INSTALL_INCLUDEDIR}/simbody)
endif()
set(SIMBODY_VISUALIZER_INSTALL_DIR
    ${CMAKE_INSTALL_PREFIX}/${SIMBODY_VISUALIZER_REL_INSTALL_DIR})

add_subdirectory( Platform )
# PLATFORM_INCLUDE_DIRECTORIES now set; 'blas' and 'lapack' targets defined on Windows

if(BUILD_USING_OTHER_LAPACK)
    set(LAPACK_BEING_USED ${BUILD_USING_OTHER_LAPACK} CACHE INTERNAL
        "The BLAS/LAPACK libraries that will be linked against by the Simbody libraries.")

    message(CHECK_START "Trying to compile with requested BLAS/LAPACK libraries")
else()
    # Determine which math libraries to use for this platform.
    # Intel MKL: mkl_intel_c_dll;mkl_sequential_dll;mkl_core_dll
    set(BUILD_USING_OTHER_LAPACK "" CACHE STRING
    "If you have your own Lapack and Blas, put libraries here, separated by semicolons (full paths or paths that are on the (DY)LD_LIBRARY_PATH (UNIX) or PATH (Windows)). See LAPACK_BEING_USED to see what's actually being used.")
    if(WIN32 AND NOT WINDOWS_USE_EXTERNAL_LIBS)
        set(LAPACK_PLATFORM_DEFAULT lapack;blas)
    else()
        find_package(BLAS) # defines IMPORTED target BLAS::BLAS
        find_package(LAPACK) # defines IMPORTED target LAPACK::LAPACK
        if(BLAS_FOUND AND LAPACK_FOUND)
            set(LAPACK_PLATFORM_DEFAULT BLAS::BLAS LAPACK::LAPACK)
        else()
            message(WARNING "Could not find blas/lapack")
        endif()
    endif()
    set(LAPACK_BEING_USED ${LAPACK_PLATFORM_DEFAULT} CACHE INTERNAL
        "The BLAS/LAPACK libraries that will be linked against by the Simbody libraries.")
    message(CHECK_START "Trying to compile with system BLAS/LAPACK libraries")
endif()


# Try to link against the requested BLAS/LAPACK libraries
set(CMAKE_TRY_COMPILE_TARGET_TYPE EXECUTABLE)
file(WRITE ${CMAKE_CURRENT_BINARY_DIR}/lapack_test.c
"\
#include \"SimTKlapack.h\"
int main () {
int n = 2;
int stride = 1;
float x[] = {1.0, 1.0};
float y[] = {2.0, 3.0};

float d = sdot_(&n, x, &stride, y, &stride);

return !(d == 5.0); // return zero if sdot_ worked
}
")

try_compile(OTHER_LAPACK_FUNCTIONAL ${CMAKE_CURRENT_BINARY_DIR}
    SOURCES ${CMAKE_CURRENT_BINARY_DIR}/lapack_test.c
    CMAKE_FLAGS -DINCLUDE_DIRECTORIES=${CMAKE_CURRENT_SOURCE_DIR}/SimTKcommon/include
    OUTPUT_VARIABLE BLAS_TRYCOMPILE_LOG
    LINK_LIBRARIES ${LAPACK_BEING_USED})
if(OTHER_LAPACK_FUNCTIONAL)
    message(CHECK_PASS "success.")
    message(STATUS "Using BLAS/LAPACK libraries ${LAPACK_BEING_USED}")
else()
    message(CHECK_FAIL "failed.")
    message(AUTHOR_WARNING ${BLAS_TRYCOMPILE_LOG})
    message(FATAL_ERROR "Failed to compile using the BLAS/LAPACK libraries ${LAPACK_BEING_USED}.
        If BUILD_USING_OTHER_LAPACK was given; check that it was set correctly.")

endif()

if(UNIX)
    if(NOT APPLE)
        set(REALTIME_LIB rt)
        # We do not use pthreads directly anymore, but on Linux, C++11 threads
        # are implemented with pthreads, and we must link to it.
        set(PTHREAD_LIB pthread)
    endif()
    set(MATH_LIBRARY m)
    set(DL_LIBRARY dl)
endif()

set(MATH_LIBS_TO_USE    ${LAPACK_BEING_USED} ${PTHREAD_LIB}
                        ${REALTIME_LIB} ${DL_LIBRARY} ${MATH_LIBRARY})
set(MATH_LIBS_TO_USE_VN ${MATH_LIBS_TO_USE})


add_subdirectory( SimTKcommon )
add_subdirectory( SimTKmath )
add_subdirectory( Simbody )

export(EXPORT SimbodyTargets
    FILE "${CMAKE_CURRENT_BINARY_DIR}/SimbodyTargets.cmake"
    )

if( BUILD_EXAMPLES )
    add_subdirectory( examples )
endif()

if( INSTALL_DOCS )
    file(GLOB TOPLEVEL_DOCS doc/*.pdf doc/*.md)
    install(FILES LICENSE.txt README.md CHANGELOG.md CONTRIBUTING.md ${TOPLEVEL_DOCS}
        DESTINATION ${CMAKE_INSTALL_DOCDIR})
endif()

# Add uninstall target
configure_file(
    "${CMAKE_CURRENT_SOURCE_DIR}/cmake/cmake_uninstall.cmake.in"
    "${CMAKE_CURRENT_BINARY_DIR}/cmake/cmake_uninstall.cmake"
    IMMEDIATE @ONLY)
add_custom_target(uninstall
    "${CMAKE_COMMAND}" -P "${CMAKE_CURRENT_BINARY_DIR}/cmake/cmake_uninstall.cmake")

# Make the cmake config files
set(PKG_NAME ${PROJECT_NAME})
set(PKG_LIBRARIES SimTKsimbody SimTKmath SimTKcommon)

if(WIN32)
    set(SIMBODY_CMAKE_DIR cmake)
elseif(UNIX)
    set(SIMBODY_CMAKE_DIR ${CMAKE_INSTALL_LIBDIR}/cmake/simbody/)
endif()

# Configure SimbodyConfig.cmake in a way that allows the installation to be
# relocatable.
include(CMakePackageConfigHelpers)
configure_package_config_file(
    ${CMAKE_SOURCE_DIR}/cmake/SimbodyConfig.cmake.in
    ${CMAKE_CURRENT_BINARY_DIR}/cmake/SimbodyConfigForInstall.cmake
    INSTALL_DESTINATION "${SIMBODY_CMAKE_DIR}"
    PATH_VARS # Variables to edit in the SimbodyConfig.cmake.in.
        CMAKE_INSTALL_PREFIX
        SIMBODY_INCLUDE_INSTALL_DIR
        CMAKE_INSTALL_LIBDIR
        CMAKE_INSTALL_BINDIR
        SIMBODY_VISUALIZER_INSTALL_DIR
        SIMBODY_INSTALL_DOXYGENDIR
    )
install(FILES ${CMAKE_CURRENT_BINARY_DIR}/cmake/SimbodyConfigForInstall.cmake
        DESTINATION ${SIMBODY_CMAKE_DIR}
        RENAME SimbodyConfig.cmake)

# Create a file that allows clients to Simbody to ensure they have the version
# of Simbody they want.
include(CMakePackageConfigHelpers)
write_basic_package_version_file(
    ${CMAKE_CURRENT_BINARY_DIR}/cmake/SimbodyConfigVersion.cmake
    VERSION "${SIMBODY_VERSION}"
    COMPATIBILITY SameMajorVersion)

install(FILES ${CMAKE_CURRENT_BINARY_DIR}/cmake/SimbodyConfigVersion.cmake
        DESTINATION ${SIMBODY_CMAKE_DIR})

install(EXPORT SimbodyTargets
    DESTINATION "${SIMBODY_CMAKE_DIR}") #optionally: COMPONENT dev

# Install a sample CMakeLists.txt that uses SimbodyConfig.cmake.
install(FILES ${CMAKE_SOURCE_DIR}/cmake/SampleCMakeLists.txt
        DESTINATION ${SIMBODY_CMAKE_DIR})

# Make the pkgconfig file: select the proper flags depending on the platform
if(WIN32)
    set(PKGCONFIG_PLATFORM_LIBS "-lliblapack -llibblas")
elseif(APPLE)
    set(PKGCONFIG_PLATFORM_LIBS     "-llapack -lblas -ldl")
else()
    set(PKGCONFIG_PLATFORM_LIBS     "-llapack -lblas -lpthread -lrt -ldl -lm")
endif()

configure_file(${CMAKE_SOURCE_DIR}/cmake/pkgconfig/simbody.pc.in
    ${CMAKE_CURRENT_BINARY_DIR}/cmake/pkgconfig/simbody.pc @ONLY)
install(FILES ${CMAKE_CURRENT_BINARY_DIR}/cmake/pkgconfig/simbody.pc
    DESTINATION ${CMAKE_INSTALL_LIBDIR}/pkgconfig/)<|MERGE_RESOLUTION|>--- conflicted
+++ resolved
@@ -271,43 +271,14 @@
 
 if(NOT MSVC AND NOT XCODE AND NOT CMAKE_BUILD_TYPE)
     set(CMAKE_BUILD_TYPE RelWithDebInfo CACHE STRING
-<<<<<<< HEAD
         "Debug, RelWithDebInfo (recommended), or Release build"
         FORCE)
-=======
-        "Debug, RelWithDebInfo (recommended), or Release build" FORCE)
-endif()
-
-
-## Choose the maximum level of x86 instruction set that the compiler is
-## allowed to use.
-## Was using sse2 but changed to let the compilers choose. Most will
-## probably use sse2 or later by default.
-## On 64 bit MSVC 2013, the default is sse2 and the argument
-## isn't recognized so don't specify it.
-if(CMAKE_CL_64)
-    set(default_build_inst_set)
-else()
-    set(default_build_inst_set)
-endif()
-
-## This can be set to a different value by the person running CMake.
-set(BUILD_INST_SET ""
-    CACHE STRING
-    "CPU instruction level compiler is permitted to use (default: let compiler decide).")
-mark_as_advanced( BUILD_INST_SET )
-
-if(BUILD_INST_SET)
-    set(inst_set_to_use ${BUILD_INST_SET})
-else()
-    set(inst_set_to_use ${default_build_inst_set})
->>>>>>> 2343765f
 endif()
 
 # RPATH
 # -----
 set(SIMBODY_USE_INSTALL_RPATH FALSE)
-if(UNIX)
+if(APPLE)
     # CMake 2.8.12 introduced the ability to set RPATH for shared libraries on
     # OSX. This helps executables find the libraries they depend on without
     # having to set the DYLD_LIBRARY_PATH environment variable.
